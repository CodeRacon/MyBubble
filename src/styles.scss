--- conflicted
+++ resolved
@@ -1,18 +1,4 @@
-<<<<<<< HEAD
-*{
-  margin: 0;
-  box-sizing: border-box;
-}
-
-body{
-  background-color: aliceblue;
-}
-
-
-// fonts definitions
-=======
 // variables
->>>>>>> e52dc3b4
 
 $accent: #444df2;
 $primary: #797ef3;
