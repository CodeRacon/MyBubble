--- conflicted
+++ resolved
@@ -14,11 +14,7 @@
   constructor() { }
 
 
-<<<<<<< HEAD
-  addNewMessageToPath(messagePath: string, messageContent: string) {
-=======
   async addNewMessageToPath(messagePath: string, messageContent: string) {
->>>>>>> 15cdc17c
     const messageCollectionRef = collection(this.firestore, messagePath);
     if (!messageCollectionRef) throw new Error('MessageService: addNewMessageToPath: path "' + messagePath + '" is undefined');
     try {
