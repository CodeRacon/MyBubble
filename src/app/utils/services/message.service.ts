--- conflicted
+++ resolved
@@ -17,26 +17,10 @@
   serverTimestamp,
 } from '@angular/fire/firestore';
 import { UsersService } from './user.service';
-<<<<<<< HEAD
 import { IReactions, Message, StoredAttachment } from '../../shared/models/message.class';
 import { Channel } from '../../shared/models/channel.class';
 import { Chat } from '../../shared/models/chat.class';
 import { deleteObject, getDownloadURL, getStorage, ref, uploadBytes } from '@angular/fire/storage';
-=======
-import {
-  IReactions,
-  Message,
-  StoredAttachments,
-} from '../../shared/models/message.class';
-import { Channel } from '../../shared/models/channel.class';
-import { Chat } from '../../shared/models/chat.class';
-import {
-  getDownloadURL,
-  getStorage,
-  ref,
-  uploadBytes,
-} from '@angular/fire/storage';
->>>>>>> a79360ab
 
 export type MessageAttachment = {
   name: string;
@@ -112,7 +96,6 @@
     }
   }
 
-<<<<<<< HEAD
 
   public async deleteStoredAttachment(message: Message, storedAttachment: StoredAttachment): Promise<string> {
     try {
@@ -131,13 +114,6 @@
 
   private async uploadAttachmentsToStorage(messageID: string, attachments: MessageAttachment[]): Promise<StoredAttachment[]> {
     let uploadedAttachments: StoredAttachment[] = [];
-=======
-  private async uploadAttachmentsToStorage(
-    messageID: string,
-    attachments: MessageAttachment[]
-  ): Promise<StoredAttachments[]> {
-    let uploadedAttachments: StoredAttachments[] = [];
->>>>>>> a79360ab
     for (const attachment of attachments) {
       const storageRef = ref(
         this.storage,
