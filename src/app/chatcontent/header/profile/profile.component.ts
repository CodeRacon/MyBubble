import { Component, OnInit } from '@angular/core';
import { UsersService } from '../../../utils/services/user.service';
import { User } from '../../../shared/models/user.class';

import {
  FormBuilder,
  FormGroup,
  Validators,
  ReactiveFormsModule,
  FormsModule,
} from '@angular/forms';
import {
  nameValidator,
  emailValidator,
  passwordValidator,
} from '../../../utils/form-validators';
import { CommonModule } from '@angular/common';
import { Router } from '@angular/router';
import { AvatarDirective } from '../../../utils/directives/avatar.directive';
import { CleanupService } from '../../../utils/services/cleanup.service';
import { ChooesavatarComponent } from '../../../start/chooesavatar/chooesavatar.component';
import {
  EmailAuthProvider,
  getAuth,
  reauthenticateWithCredential,
  updateEmail,
} from '@angular/fire/auth';

@Component({
  selector: 'app-profile',
  standalone: true,
  imports: [
    CommonModule,
    ReactiveFormsModule,
    ChooesavatarComponent,
    FormsModule,
    AvatarDirective,
  ],
  templateUrl: './profile.component.html',
  styleUrl: './profile.component.scss',
})
export class ProfileComponent implements OnInit {
  showProfileDetails = false;
  editMode = false;
  showChooseAvatarForm = false;
  isGoogleOrGuestAccount: boolean = false;
  isGuestAccount: boolean = false;
  isGoogleAccount: boolean = false;
  reauthpassword = '';
  reauthpasswordinfo = '';

  profileForm: FormGroup;

  onlineStatus: string = 'offline';
  onlineColor: string = '#92c83e';
  offlineColor: string = '#686868';

  constructor(
    public userservice: UsersService,
    private cleanupservice: CleanupService,
    private fb: FormBuilder,
    private router: Router
  ) {
    this.profileForm = this.fb.group({
      name: ['', [Validators.required, nameValidator()]],
      email: ['', [Validators.required, emailValidator()]],
    });

    this.userservice.currentUser?.changeUser$.subscribe((user) => {
      this.onlineStatus = user?.online ? 'online' : 'offline';
    });

    this.userservice.changeCurrentUser$.subscribe(() => {
      this.checkCanEmailChange();
    });
  }

  ngOnInit() {
    if (this.userservice.currentUser) {
      this.profileForm.patchValue({
        name: this.userservice.currentUser.name,
        email: this.userservice.currentUser.email,
      });
    }
    this.checkCanEmailChange();
    this.reauthpasswordInfoReset();
<<<<<<< HEAD
  }

  private checkCanEmailChange() {
    const currentProvider = this.userservice.currentUser?.provider;
    this.isGuestAccount = currentProvider === 'guest';
    this.isGoogleAccount = currentProvider === 'google';
    this.isGoogleOrGuestAccount = currentProvider !== 'email';
=======
    this.isGuestAccount = this.userservice.currentUser?.provider === 'guest';
    this.isGoogleAccount = this.userservice.currentUser?.provider === 'google';

    console.log(this.isGoogleAccount, this.isGuestAccount);
  }

  private checkCanEmailChange() {
    this.isGoogleAccount = this.userservice.currentUser?.provider !== 'email';
    this.isGuestAccount = this.userservice.currentUser?.provider !== 'email';
>>>>>>> 47d89915
  }

  emailChanged(): boolean {
    return (
      !this.isGoogleAccount &&
      !this.isGuestAccount &&
      this.profileForm.get('email')?.value !==
        this.userservice.currentUser?.email
    );
  }

  nameChanged(): boolean {
    return (
      this.profileForm.get('name')?.value !== this.userservice.currentUser?.name
    );
  }

  passwordCheck(): boolean {
    if (!this.emailChanged()) return true;
    return this.reauthpassword.length >= 8;
  }

  reauthpasswordInfoReset() {
    this.reauthpasswordinfo = 'Mit aktuellem Password bestätigen!';
  }

  submitButtonDisable(): boolean {
    return (
      !this.passwordCheck() || (!this.emailChanged() && !this.nameChanged())
    );
  }

  resetPopoverState() {
    this.showProfileDetails = false;
    this.editMode = false;
    this.showChooseAvatarForm = false;
  }

  showChooseAvatarComponent() {
    this.showChooseAvatarForm = true;
  }

  closeChooseAvatarComponent() {
    this.showChooseAvatarForm = false;
  }

  toggleProfileDetails() {
    this.showProfileDetails = !this.showProfileDetails;
  }

  // todo:
  toggleEditMode() {
    this.editMode = !this.editMode;
    if (this.editMode && this.userservice.currentUser) {
      const isGuestAccount = this.userservice.currentUser.provider === 'guest';
      this.profileForm.patchValue({
        name: isGuestAccount ? 'Gast' : this.userservice.currentUser.name,
        email: isGuestAccount
          ? 'gast@da-bubble.de'
          : this.userservice.currentUser.email,
      });

      if (isGuestAccount) {
        this.profileForm.get('name')?.setValidators(Validators.required);
      } else {
        this.profileForm
          .get('name')
          ?.setValidators([Validators.required, nameValidator()]);
      }

      this.profileForm.get('name')?.updateValueAndValidity();
      this.reauthpassword = '';
    }
  }

  async saveChanges() {
    let saveChangesSuccess = true;
    if (this.nameChanged()) {
      await this.userservice.updateCurrentUserDataOnFirestore({
        name: this.profileForm.get('name')?.value,
      });
    }
    if (this.emailChanged()) {
      const error = await this.updateCurrentUserEmail(
        this.profileForm.get('email')?.value,
        this.reauthpassword
      );
      if (error) {
        this.handleEmailChangeErrors(error);
        saveChangesSuccess = false;
      }
    }
    if (saveChangesSuccess) this.toggleEditMode();
  }

  handleEmailChangeErrors(error: string) {
    if (error.includes('auth/wrong-password')) {
      this.reauthpasswordinfo = 'Falsches Passwort';
    }
  }

  logoutUser() {
    this.cleanupservice.logoutUser();
    this.router.navigate(['']);
  }

  async updateCurrentUserEmail(
    newEmail: string,
    currentPassword: string
  ): Promise<string> {
    try {
      await this.reauthenticate(currentPassword);
      const auth = getAuth();
      if (auth.currentUser && this.userservice.currentUser) {
        await updateEmail(auth.currentUser, newEmail);
        await this.userservice.sendEmailVerificationLink();
        await this.userservice.updateCurrentUserDataOnFirestore({
          email: newEmail,
          emailVerified: false,
        });
        return '';
      } else {
        return 'No user to authenticate found';
      }
    } catch (error) {
      return (error as Error).message;
    }
  }

  private async reauthenticate(currentPassword: string): Promise<void> {
    try {
      const user = getAuth().currentUser;
      if (user && user.email) {
        const credential = EmailAuthProvider.credential(
          user.email,
          currentPassword
        );
        await reauthenticateWithCredential(user, credential);
      } else {
        throw new Error('profile/Edit: No authenticated user found');
      }
    } catch (error) {
      throw error;
    }
  }
}<|MERGE_RESOLUTION|>--- conflicted
+++ resolved
@@ -84,15 +84,6 @@
     }
     this.checkCanEmailChange();
     this.reauthpasswordInfoReset();
-<<<<<<< HEAD
-  }
-
-  private checkCanEmailChange() {
-    const currentProvider = this.userservice.currentUser?.provider;
-    this.isGuestAccount = currentProvider === 'guest';
-    this.isGoogleAccount = currentProvider === 'google';
-    this.isGoogleOrGuestAccount = currentProvider !== 'email';
-=======
     this.isGuestAccount = this.userservice.currentUser?.provider === 'guest';
     this.isGoogleAccount = this.userservice.currentUser?.provider === 'google';
 
@@ -102,7 +93,6 @@
   private checkCanEmailChange() {
     this.isGoogleAccount = this.userservice.currentUser?.provider !== 'email';
     this.isGuestAccount = this.userservice.currentUser?.provider !== 'email';
->>>>>>> 47d89915
   }
 
   emailChanged(): boolean {
