--- conflicted
+++ resolved
@@ -141,20 +141,6 @@
             <img src="./assets/icons/modals/profile/mail.svg" alt="" />
             <span>E-mail Adresse</span>
           </div>
-<<<<<<< HEAD
-          <div [class.google]="isGoogleOrGuestAccount" class="input-box">
-            <input
-              [class.google]="isGoogleOrGuestAccount"
-              type="email"
-              formControlName="email"
-              placeholder="Deine Mailadresse hier"
-              [readOnly]="isGoogleOrGuestAccount"
-            />
-          </div>
-
-          @if (isGoogleOrGuestAccount) {
-          <div class="google-info-message">
-=======
           <div
             [class.restricted]="isGoogleAccount || isGuestAccount"
             class="input-box"
@@ -170,7 +156,6 @@
 
           @if (isGoogleAccount || isGuestAccount) {
           <div class="restricted-info-message">
->>>>>>> 47d89915
             <span>Mail-Adresse nicht editierbar.</span>
           </div>
           } @if (profileForm.get('email')?.invalid &&
