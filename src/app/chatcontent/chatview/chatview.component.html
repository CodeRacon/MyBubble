<main class="chatview-main-ctn">
    <section class="chatview-header">
<<<<<<< HEAD
        <div>
            <button> # Office-team</button>
            <img src="" alt="arrow-down">
        </div>
        <div class="member-avatar-overview">
            <img class="member-avatar" src="" alt="member-avatar">
            <img class="member-avatar" src="" alt="member-avatar">
            <img class="member-avatar" src="" alt="member-avatar">
            <span>6</span>
            <img src="" alt="add-member-icon">
=======
        <div class="chatview-chanel-name">
            <div>
                <img src="assets/icons/chat/general/hashtag.svg" alt="#">
                <span>Entwickler-team</span>
                <img src="assets/icons/modals/expand-down.svg" alt="arrow-down">
            </div>
        </div>
        <div class="member-avatar-overview">
            <div class="member-avatars-ctn">
                <div>
                    <img class="member-avatar" src="assets/icons/start/choose-avatar/choose-avatar-1.svg"
                        alt="member-avatar">
                    <img class="member-avatar" src="assets/icons/start/choose-avatar/choose-avatar-2.svg"
                        alt="member-avatar">
                    <img class="member-avatar" src="assets/icons/start/choose-avatar/choose-avatar-5.svg"
                        alt="member-avatar">
                </div>
                <span>6</span>
            </div>
            <div class="add-member-icon-ctn">
                <img src="assets/icons/chat/general/add-to-channel.svg" alt="add-member-icon">
            </div>
>>>>>>> 4488b950
        </div>

    </section>
    <section class="chatview-content">
        <div class="chat-messages-content">
            @for (item of [1,2,3,4,5,6,7,8,9,10,11,12,13,14,15]; track $index) {
<<<<<<< HEAD
                <app-message-date></app-message-date>
                <app-message></app-message>
                }
        </div>
        <div class="input-message">
            <textarea name="" id="" placeholder="Nachricht an #Entwicklerteam"></textarea>
            <div class="input-message-toolbar">
                <div>
                    <img src="" alt="+">
                    <span>|</span>
                    <img src="" alt="smiley">
                    <img src="" alt="@">
                </div>
                <button><img src="" alt="senden"></button>
            </div>
        </div>
=======
            <app-message-date></app-message-date>
            <app-message></app-message>
            }
        </div>
        <app-message-textarea></app-message-textarea>
>>>>>>> 4488b950
    </section>
</main><|MERGE_RESOLUTION|>--- conflicted
+++ resolved
@@ -1,17 +1,5 @@
 <main class="chatview-main-ctn">
     <section class="chatview-header">
-<<<<<<< HEAD
-        <div>
-            <button> # Office-team</button>
-            <img src="" alt="arrow-down">
-        </div>
-        <div class="member-avatar-overview">
-            <img class="member-avatar" src="" alt="member-avatar">
-            <img class="member-avatar" src="" alt="member-avatar">
-            <img class="member-avatar" src="" alt="member-avatar">
-            <span>6</span>
-            <img src="" alt="add-member-icon">
-=======
         <div class="chatview-chanel-name">
             <div>
                 <img src="assets/icons/chat/general/hashtag.svg" alt="#">
@@ -34,36 +22,16 @@
             <div class="add-member-icon-ctn">
                 <img src="assets/icons/chat/general/add-to-channel.svg" alt="add-member-icon">
             </div>
->>>>>>> 4488b950
         </div>
 
     </section>
     <section class="chatview-content">
         <div class="chat-messages-content">
             @for (item of [1,2,3,4,5,6,7,8,9,10,11,12,13,14,15]; track $index) {
-<<<<<<< HEAD
-                <app-message-date></app-message-date>
-                <app-message></app-message>
-                }
-        </div>
-        <div class="input-message">
-            <textarea name="" id="" placeholder="Nachricht an #Entwicklerteam"></textarea>
-            <div class="input-message-toolbar">
-                <div>
-                    <img src="" alt="+">
-                    <span>|</span>
-                    <img src="" alt="smiley">
-                    <img src="" alt="@">
-                </div>
-                <button><img src="" alt="senden"></button>
-            </div>
-        </div>
-=======
             <app-message-date></app-message-date>
             <app-message></app-message>
             }
         </div>
         <app-message-textarea></app-message-textarea>
->>>>>>> 4488b950
     </section>
 </main>