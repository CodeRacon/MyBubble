--- conflicted
+++ resolved
@@ -1,5 +1,4 @@
 <main class="chatview-main-ctn">
-<<<<<<< HEAD
     <section class="chatview-header">
         <button class="chatview-chanel-name" popovertarget="channel-editor-popover">
             <div>
@@ -52,67 +51,4 @@
     <app-popover-channel-editor id="channel-editor-popover" popover></app-popover-channel-editor>
     <app-popover-channel-member-overview id="channel-member-overview-popover" popover></app-popover-channel-member-overview>
 
-=======
-  <section class="chatview-header">
-    <div class="chatview-chanel-name">
-      <div>
-        <img src="assets/icons/chat/general/hashtag.svg" alt="#" />
-        <span>Entwickler-team</span>
-        <img src="assets/icons/modals/expand-down.svg" alt="arrow-down" />
-      </div>
-    </div>
-    <div class="member-avatar-overview">
-      <div class="member-avatars-ctn">
-        <div class="d-flex">
-          <img
-            class="member-avatar"
-            src="assets/icons/start/choose-avatar/choose-avatar-1.svg"
-            alt="member-avatar"
-          />
-          <img
-            class="member-avatar"
-            src="assets/icons/start/choose-avatar/choose-avatar-2.svg"
-            alt="member-avatar"
-          />
-          <img
-            class="member-avatar"
-            src="assets/icons/start/choose-avatar/choose-avatar-5.svg"
-            alt="member-avatar"
-          />
-        </div>
-        <span>6</span>
-      </div>
-      <div class="add-member-icon-ctn">
-        <img
-          src="assets/icons/chat/general/add-to-channel.svg"
-          alt="add-member-icon"
-        />
-      </div>
-    </div>
-  </section>
-  <section class="chatview-content">
-    <div class="chat-messages-content">
-      <!-- @for (item of [1,2]; track $index;) { -->
-      <div class="chat-messages-wrapper">
-        <div>
-          <app-message-date></app-message-date>
-          <app-message></app-message>
-          <app-message
-            [class.message-from-user]="messagefromUser"
-          ></app-message>
-        </div>
-        <div>
-          <app-message-date></app-message-date>
-          <app-message></app-message>
-          <app-message
-            [class.message-from-user]="messagefromUser"
-          ></app-message>
-        </div>
-      </div>
-
-      <!-- } -->
-    </div>
-    <app-message-textarea></app-message-textarea>
-  </section>
->>>>>>> e951b4c1
 </main>