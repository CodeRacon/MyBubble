<main class="chatview-main-ctn">
<<<<<<< HEAD
    @if(!isDefaultChannel){
    <section class="chatview-header">
        <button 
        class="chatview-channel-name" 
        popovertarget="channel-editor-popover"
        >
            <div>
                <div>
                    <img src="assets/icons/chat/general/hashtag.svg" alt="#">
                    <span>{{getTitle(navigationService.chatViewObject)}}</span>
                </div>
                <img src="assets/icons/modals/expand-down.svg" alt="arrow-down">
            </div>
        </button>
        @if (!isDefaultChannel) {
            <div class="member-avatar-overview">
                <button class="member-avatars-ctn" popovertarget="channel-member-overview-popover">
                    <div class="d-flex">
                        @for (member of requiredAvatars; track member) {
                            <div appAvatar [user]="userService.getUserByID(member)" context="chat-channel-members-small" class="member-avatar"></div>
                        }
                    </div>
                    <span>{{ getNumberOfMembers(navigationService.chatViewObject) }}</span>
                </button>
                <div class="add-member-icon-ctn">
                    <img src="assets/icons/chat/general/add-to-channel.svg" alt="add-member-icon">
                </div>
            </div>
        }
    </section>
}
    <section class="chatview-content" [ngClass]="{'default-channel':isDefaultChannel}">
        @if (!isDefaultChannel && navigationService.chatViewPath) {
        <div class="chat-messages-content">
            <app-messages-list-view [ngClass]="{'default-channel':isDefaultChannel}" [isDefaultChannel]="isDefaultChannel" [messagesPath]="navigationService.chatViewPath"></app-messages-list-view>
        </div>
            <app-message-textarea [newMessagePath]="navigationService.chatViewPath"></app-message-textarea>
        }@else {
            <app-message-greeting></app-message-greeting>
        }
        
    </section>

    <app-popover-channel-editor id="channel-editor-popover" popover [currentChannel]="currentChannel"></app-popover-channel-editor>
    <app-popover-channel-member-overview id="channel-member-overview-popover" popover [currentChannel]="currentChannel"></app-popover-channel-member-overview>
=======
  <section class="chatview-header">
    <button
      class="chatview-channel-name"
      popovertarget="channel-editor-popover"
      (shown.bs.popover)="(currentChannel)"
    >
      <div>
        <div>
          <img src="assets/icons/chat/general/hashtag.svg" alt="#" />
          <span>{{ getTitle(navigationService.chatViewObject) }}</span>
        </div>
        <img src="assets/icons/modals/expand-down.svg" alt="arrow-down" />
      </div>
    </button>
    @if (!isDefaultChannel) {
    <div class="member-avatar-overview">
      <button
        class="member-avatars-ctn"
        popovertarget="channel-member-overview-popover"
      >
        <div class="d-flex">
          <img
            class="member-avatar"
            src="assets/icons/start/choose-avatar/choose-avatar-1.svg"
            alt="member-avatar"
          />
          <img
            class="member-avatar"
            src="assets/icons/start/choose-avatar/choose-avatar-2.svg"
            alt="member-avatar"
          />
          <img
            class="member-avatar"
            src="assets/icons/start/choose-avatar/choose-avatar-5.svg"
            alt="member-avatar"
          />
        </div>
        <span>{{ getNumberOfMembers(navigationService.chatViewObject) }}</span>
      </button>
      <div class="add-member-icon-ctn">
        <img
          src="assets/icons/chat/general/add-to-channel.svg"
          alt="add-member-icon"
        />
      </div>
    </div>
    }
  </section>
  <section
    class="chatview-content"
    [ngClass]="{ 'default-channel': isDefaultChannel }"
  >
    @if (!isDefaultChannel && navigationService.chatViewPath) {
    <div class="chat-messages-content">
      <app-messages-list-view
        [ngClass]="{ 'default-channel': isDefaultChannel }"
        [isDefaultChannel]="isDefaultChannel"
        [messagesPath]="navigationService.chatViewPath"
      ></app-messages-list-view>
    </div>
    <app-message-textarea
      [newMessagePath]="navigationService.chatViewPath"
    ></app-message-textarea>
    }@else {
    <app-message-greeting></app-message-greeting>
    }
  </section>
>>>>>>> bdbbe920

  <app-popover-channel-editor
    id="channel-editor-popover"
    popover
    [currentChannel]="navigationService.chatViewObject"
  />
  <app-popover-channel-member-overview
    id="channel-member-overview-popover"
    popover
  />
</main><|MERGE_RESOLUTION|>--- conflicted
+++ resolved
@@ -1,56 +1,9 @@
 <main class="chatview-main-ctn">
-<<<<<<< HEAD
-    @if(!isDefaultChannel){
-    <section class="chatview-header">
-        <button 
-        class="chatview-channel-name" 
-        popovertarget="channel-editor-popover"
-        >
-            <div>
-                <div>
-                    <img src="assets/icons/chat/general/hashtag.svg" alt="#">
-                    <span>{{getTitle(navigationService.chatViewObject)}}</span>
-                </div>
-                <img src="assets/icons/modals/expand-down.svg" alt="arrow-down">
-            </div>
-        </button>
-        @if (!isDefaultChannel) {
-            <div class="member-avatar-overview">
-                <button class="member-avatars-ctn" popovertarget="channel-member-overview-popover">
-                    <div class="d-flex">
-                        @for (member of requiredAvatars; track member) {
-                            <div appAvatar [user]="userService.getUserByID(member)" context="chat-channel-members-small" class="member-avatar"></div>
-                        }
-                    </div>
-                    <span>{{ getNumberOfMembers(navigationService.chatViewObject) }}</span>
-                </button>
-                <div class="add-member-icon-ctn">
-                    <img src="assets/icons/chat/general/add-to-channel.svg" alt="add-member-icon">
-                </div>
-            </div>
-        }
-    </section>
-}
-    <section class="chatview-content" [ngClass]="{'default-channel':isDefaultChannel}">
-        @if (!isDefaultChannel && navigationService.chatViewPath) {
-        <div class="chat-messages-content">
-            <app-messages-list-view [ngClass]="{'default-channel':isDefaultChannel}" [isDefaultChannel]="isDefaultChannel" [messagesPath]="navigationService.chatViewPath"></app-messages-list-view>
-        </div>
-            <app-message-textarea [newMessagePath]="navigationService.chatViewPath"></app-message-textarea>
-        }@else {
-            <app-message-greeting></app-message-greeting>
-        }
-        
-    </section>
-
-    <app-popover-channel-editor id="channel-editor-popover" popover [currentChannel]="currentChannel"></app-popover-channel-editor>
-    <app-popover-channel-member-overview id="channel-member-overview-popover" popover [currentChannel]="currentChannel"></app-popover-channel-member-overview>
-=======
+  @if(!isDefaultChannel){
   <section class="chatview-header">
     <button
       class="chatview-channel-name"
       popovertarget="channel-editor-popover"
-      (shown.bs.popover)="(currentChannel)"
     >
       <div>
         <div>
@@ -67,21 +20,14 @@
         popovertarget="channel-member-overview-popover"
       >
         <div class="d-flex">
-          <img
+          @for (member of requiredAvatars; track member) {
+          <div
+            appAvatar
+            [user]="userService.getUserByID(member)"
+            context="chat-channel-members-small"
             class="member-avatar"
-            src="assets/icons/start/choose-avatar/choose-avatar-1.svg"
-            alt="member-avatar"
-          />
-          <img
-            class="member-avatar"
-            src="assets/icons/start/choose-avatar/choose-avatar-2.svg"
-            alt="member-avatar"
-          />
-          <img
-            class="member-avatar"
-            src="assets/icons/start/choose-avatar/choose-avatar-5.svg"
-            alt="member-avatar"
-          />
+          ></div>
+          }
         </div>
         <span>{{ getNumberOfMembers(navigationService.chatViewObject) }}</span>
       </button>
@@ -94,6 +40,7 @@
     </div>
     }
   </section>
+  }
   <section
     class="chatview-content"
     [ngClass]="{ 'default-channel': isDefaultChannel }"
@@ -113,15 +60,15 @@
     <app-message-greeting></app-message-greeting>
     }
   </section>
->>>>>>> bdbbe920
 
   <app-popover-channel-editor
     id="channel-editor-popover"
     popover
-    [currentChannel]="navigationService.chatViewObject"
-  />
+    [currentChannel]="currentChannel"
+  ></app-popover-channel-editor>
   <app-popover-channel-member-overview
     id="channel-member-overview-popover"
     popover
-  />
+    [currentChannel]="currentChannel"
+  ></app-popover-channel-member-overview>
 </main>