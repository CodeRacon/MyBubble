--- conflicted
+++ resolved
@@ -5,19 +5,17 @@
   width: 100%;
 }
 
-<<<<<<< HEAD
 ::backdrop{
     background-color: rgba(0, 0, 0, 0.4);
 }
 
-.chatview-main-ctn{
-    background-color: white;
-    border-radius: 1.875rem;
-=======
+::backdrop{
+    background-color: rgba(0, 0, 0, 0.4);
+}
+
 .chatview-main-ctn {
   background-color: white;
   border-radius: 1.875rem;
->>>>>>> e951b4c1
 }
 
 .chatview {
@@ -29,14 +27,13 @@
 }
 
 .chatview-header {
-<<<<<<< HEAD
-    background-color: white;
-    // box-shadow: 0 0.125rem 0.625rem -0.5rem rgba($color: #000000, $alpha: 0.8);
-    height: 6rem;
-    border-radius: 1.875rem 1.875rem 0 0;
-    @include flex(space-between, center);
-    width: 100%;
-    padding: 1.5625rem 2.8125rem;
+  background-color: white;
+  // box-shadow: 0 0.125rem 0.625rem -0.5rem rgba($color: #000000, $alpha: 0.8);
+  height: 6rem;
+  border-radius: 1.875rem 1.875rem 0 0;
+  @include flex(space-between, center);
+  width: 100%;
+  padding: 1.5625rem 2.8125rem;
     gap: .625rem;
 
     position: relative;
@@ -53,38 +50,6 @@
       }
 
 
-    .chatview-chanel-name {
-        cursor: pointer;
-
-        >div {
-            @include flex(center, center);
-            font-size: 1.5rem;
-            font-weight: 700;
-            padding: .375rem .625rem;
-
-            &:hover {
-                filter: invert(35%) sepia(99%) saturate(3059%) hue-rotate(227deg) brightness(94%) contrast(101%);
-            }
-
-            >div{
-                @include flex(center, center);
-                gap: 0.9375rem;
-            }
-        }
-
-        &:hover {
-            border-radius: 6.25rem;
-            background-color: $background;
-        }
-=======
-  background-color: white;
-  box-shadow: 0 0.125rem 0.625rem 0 rgba($color: #000000, $alpha: 0.2);
-  height: 6rem;
-  border-radius: 1.875rem 1.875rem 0 0;
-  @include flex(space-between, center);
-  width: 100%;
-  padding: 1.5625rem 2.8125rem;
-
   .chatview-chanel-name {
     cursor: pointer;
 
@@ -98,7 +63,11 @@
         filter: invert(35%) sepia(99%) saturate(3059%) hue-rotate(227deg)
           brightness(94%) contrast(101%);
       }
->>>>>>> e951b4c1
+
+            >div{
+                @include flex(center, center);
+                gap: 0.9375rem;
+            }
     }
 
     &:hover {
@@ -117,46 +86,28 @@
   .member-avatars-ctn {
     @include flex(center, center);
     gap: 10px;
-<<<<<<< HEAD
-    width: 192px;
-
-    .member-avatars-ctn {
-        @include flex(center, center);
-        gap: 10px;
-        padding: 0.1875rem 0.625rem;
-        width: -webkit-fill-available;
-        cursor: pointer;
+    padding: 0.1875rem 0.625rem;
+    width: -webkit-fill-available;
+    cursor: pointer;
 
         >span{
             font-weight: 600;
             font-size: large;
         }
 
-        &:hover {
-            border-radius: 6.25rem;
-            background-color: $background;
-
-            >span{
-                color: $secondary;
-                font-weight: 700;
-            }
-        }
-    }
-=======
-    padding: 0.1875rem 0.625rem;
-    width: -webkit-fill-available;
-    cursor: pointer;
->>>>>>> e951b4c1
-
-    > span {
-      font-weight: 600;
-    }
-
     &:hover {
       border-radius: 6.25rem;
       background-color: $background;
 
-<<<<<<< HEAD
+      > span {
+        color: $secondary;
+        font-weight: 700;
+      }
+    }
+  }
+
+
+
     >button {
         .member-avatar {
             margin-left: -0.750rem;
@@ -165,24 +116,7 @@
             width: 2.5rem;
             height: 2.5rem;
         }
-=======
-      > span {
-        color: $secondary;
-        font-weight: 700;
-      }
->>>>>>> e951b4c1
     }
-  }
-
-  > div {
-    .member-avatar {
-      margin-left: -0.75rem;
-      border-radius: 100%;
-      border: 2px solid #ffffff;
-      width: 2.5rem;
-      height: 2.5rem;
-    }
-  }
 
   .add-member-icon-ctn {
     @include flex(center, center);
