--- conflicted
+++ resolved
@@ -126,58 +126,6 @@
     }
   }
 
-<<<<<<< HEAD
-  getTitle(object: Channel | Chat): string {
-    if (object instanceof Channel) return object.name;
-    // if (object instanceof Message) return 'Thread from ' + this.userservice.getUserByID(object.creatorID)?.name;
-    // if (object instanceof Chat) return 'Chat with ' + this.getChatPartner(object);
-    return '';
-  }
-
-  getChannelCreatorName(object: Channel | Chat): string {
-    if (object instanceof Channel) {
-      let channelCreator = this.userService.getUserByID(object.creatorID);
-      if (object.creatorID === this.userService.currentUserID) {
-        return 'Du hast';
-      } else {
-        return `${channelCreator!.name} hat`;
-      }
-    }
-    return '';
-  }
-
-  getChannelCreationTime(object: Channel | Chat): string {
-    if (object instanceof Channel) {
-      let channelCreationTime = this.formatDate(object.createdAt);
-      return channelCreationTime;
-    }
-    return '';
-  }
-
-  formatDate(date: Date) {
-    let formatedMessageDate = date.toLocaleString('de-DE', {
-      weekday: 'long',
-      day: 'numeric',
-      month: 'long',
-    });
-    if (formatedMessageDate == this.isToday()) return 'Heute';
-    else {
-      return formatedMessageDate;
-    }
-  }
-
-  isToday() {
-    const today = new Date();
-    let formatedTodaysDate = today.toLocaleString('de-DE', {
-      weekday: 'long',
-      day: 'numeric',
-      month: 'long',
-    });
-    return formatedTodaysDate;
-  }
-=======
->>>>>>> 5e3b758f
-
   ngOnDestroy(): void {
     if (this.unsubMessages) {
       this.unsubMessages();
