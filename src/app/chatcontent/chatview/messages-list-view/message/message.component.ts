import {
  AfterViewChecked,
  AfterViewInit,
  ChangeDetectorRef,
  Component,
  ElementRef,
  EventEmitter,
  inject,
  Input,
  OnInit,
  Output,
  ViewChild,
} from '@angular/core';
import { serverTimestamp } from '@angular/fire/firestore';
import { NavigationService } from '../../../../utils/services/navigation.service';
import {
  IReactions,
  Message,
  StoredAttachment,
} from '../../../../shared/models/message.class';
import { MessageService } from '../../../../utils/services/message.service';
import { UsersService } from '../../../../utils/services/user.service';
import { CommonModule } from '@angular/common';
import { FormsModule } from '@angular/forms';
import { AvatarDirective } from '../../../../utils/directives/avatar.directive';
import { User } from '../../../../shared/models/user.class';
import { EditedTextLength, MessageEditorComponent } from '../../../message-editor/message-editor.component';
import { ChannelService } from '../../../../utils/services/channel.service';
import { Channel } from '../../../../shared/models/channel.class';
import { EmojipickerService } from '../../../../utils/services/emojipicker.service';
import { EmojiModule } from '@ctrl/ngx-emoji-mart/ngx-emoji';
import { isEmptyMessage } from '../../../../utils/quil/utility';

@Component({
  selector: 'app-message',
  standalone: true,
  imports: [
    CommonModule,
    FormsModule,
    AvatarDirective,
    MessageEditorComponent,
    EmojiModule,
  ],
  templateUrl: './message.component.html',
  styleUrl: './message.component.scss',
})
export class MessageComponent
  implements OnInit, AfterViewInit, AfterViewChecked
{
  @ViewChild('messagediv', { static: false }) messageDiv!: ElementRef;
  @ViewChild('messageeditor', { static: false })
  messageEditor!: MessageEditorComponent;

  public userService = inject(UsersService);
  public navigationService = inject(NavigationService);
  public messageService = inject(MessageService);
  public channelService = inject(ChannelService);
  public emojiService = inject(EmojipickerService);

  public textLengthInfo: string = '0/0';
  public showTextLength: boolean = false;
  
  public _messageData!: Message;
  @Input() set messageData(newMessage: Message) {
    this._messageData = newMessage;
    this.fillMessageContentHTML();
  }
  @Input() set messageWriter(messageWriterID: string) {
    if (messageWriterID == this.userService.currentUser?.id) {
      this.messagefromUser = true;
    }
  }
  @Input() messages: Message[] = [];
  @Input() isThreadView = false;
  @Input() messageEditorOpen = false;

  @Output() messageEditorOpenChange = new EventEmitter<boolean>();

  public messagefromUser = false;
  public messageCreator: User | undefined;
  public isHovered = false;
  public showEditMessagePopup = false;
  public messageEditorModus = false;
  private needContentUpdate = false;

  ngOnInit(): void {
    this.sortMessages();
    this.getMessageCreatorObject();
  }

  constructor(private _cdr: ChangeDetectorRef) {}


  handleEditorTextLengthChanged(event: EditedTextLength) {
    this.textLengthInfo = `${event.textLength}/${event.maxLength}`;
    this.showTextLength = event.textLength > event.maxLength * 0.8;
    this._cdr.detectChanges();
  }


  ngAfterViewChecked(): void {
    if (this.messageDiv && this.needContentUpdate) {
      this.needContentUpdate = false;
      this.fillMessageContentHTML();
    }
  }

  ngAfterViewInit(): void {
    this._messageData.changeMessage$.subscribe(() => {
      this.fillMessageContentHTML();
      this._cdr.detectChanges();
    });
  }

  hasMessagetextContent() {
    return !isEmptyMessage(this._messageData.content);
  }

  isReactionSelf(reaction: IReactions) {
    return reaction.userIDs.includes(this.userService.currentUserID);
  }

  getReactionUsers(reaction: IReactions): string {
    const currentUserReacted = reaction.userIDs.includes(
      this.userService.currentUserID
    );
    const otherUsers = reaction.userIDs
      .filter((id) => id !== this.userService.currentUserID)
      .map(
        (id) => this.userService.getUserByID(id)?.name || 'Unbekannter Nutzer'
      );

    if (currentUserReacted) {
      if (otherUsers.length === 1) {
        return `Du und ${otherUsers[0]}`;
      } else if (otherUsers.length > 1) {
        const lastUser = otherUsers.pop();
        return `Du, ${otherUsers.join(', ')} und ${lastUser}`;
      }
      return 'Du';
    } else {
      if (otherUsers.length > 1) {
        const lastUser = otherUsers.pop();
        return `${otherUsers.join(', ')} und ${lastUser}`;
      }
      return otherUsers[0];
    }
  }

  fillMessageContentHTML() {
    if (this.messageDiv) {
      this.messageDiv.nativeElement.innerHTML = this._messageData.content;
      this.calculateMessageSpans();
    }
  }

  downloadPDF(attachment: StoredAttachment) {
    const link = document.createElement('a');
    link.href = attachment.url;
    link.download = attachment.name;
    link.target = '_blank'; // Open in a new tab
    link.click();
  }

  deleteAttachment(attachment: StoredAttachment) {
    this.messageService.deleteStoredAttachment(this._messageData, attachment);
  }

  calculateMessageSpans() {
    const spans = this.messageDiv.nativeElement.querySelectorAll('span');
    spans.forEach((span: HTMLSpanElement) => {
      if (span.classList.length > 0) {
        if (span.classList[0].endsWith('channel'))
          this.prepareChannelSpan(span);
        else if (span.classList[0].endsWith('user')) this.prepareUserSpan(span);
      }
    });
  }

  prepareChannelSpan(span: HTMLSpanElement) {
    const spanChannel = this.getChannelOnlyWhenNotCurrent(span.id);
    if (spanChannel) {
      span.classList.add('highlight-item');
      span.classList.add('highlight-can-clicked');
      span.addEventListener('click', (event) => {
        event.stopPropagation();
        this.navigationService.setChatViewObject(spanChannel);
      });
    }
  }

  getChannelOnlyWhenNotCurrent(channelID: string): Channel | undefined {
    const channel = this.channelService.channels.find(
      (channel) => channel.id === channelID
    );
    if (channel && this.navigationService.chatViewObject !== channel)
      return channel;
    return undefined;
  }

  prepareUserSpan(span: HTMLSpanElement) {
    span.classList.add('highlight-item');
    span.classList.add('highlight-can-clicked');
    span.addEventListener('click', (event) => {
      event.stopPropagation();
      this.setSelectedUserObject(span.id);
      const popoverElement = document.getElementById(
        this.returnPopoverTarget(span.id)
      );
      if (popoverElement) (popoverElement as any).showPopover();
    });
  }

  updateMessage() {
    const editorContent = this.messageEditor.getMessageAsHTML();
    if (
      !isEmptyMessage(editorContent) &&
      editorContent !== this._messageData.content
    ) {
      this.messageService.updateMessage(this._messageData, {
        content: editorContent,
        edited: true,
        editedAt: serverTimestamp(),
      });
    }
    this.closeMessageEditor();
  }

  addReaction() {
    this.emojiService.showPicker((emoji: string) => {
      this.messageService.toggleReactionToMessage(this._messageData, emoji);
    });
  }

  closeMessageEditor() {
    this.toggleMessageEditor();
    this.needContentUpdate = true;
    this._cdr.detectChanges();
  }

  getMessageCreatorObject() {
    return this.userService.getUserByID(this._messageData.creatorID);
  }

  sortMessages() {
    if (this.messages.length > 0) {
      const previousMessageDetails = {
        creatorId: this.messages[0].creatorID,
        messageDate: new Date(this.messages[0].createdAt).toDateString(),
      };
      this.messages.forEach((message, index) => {
        this.identifyConsecutiveMessages(
          previousMessageDetails,
          message,
          index
        );
      });
    }
  }

  identifyConsecutiveMessages(
    previousMessageDetails: { creatorId: string; messageDate: string },
    message: Message,
    index: number
  ) {
    if (this.isFirstMessage(index)) {
      message.previousMessageFromSameUser = false;
    } else {
      const currentCreatorId = message.creatorID;
      const currentMessageDate = new Date(message.createdAt).toDateString();
      if (
        this.isSameCreatorAndDate(
          currentCreatorId,
          previousMessageDetails.creatorId,
          currentMessageDate,
          previousMessageDetails.messageDate
        )
      ) {
        message.previousMessageFromSameUser = true;
      } else {
        message.previousMessageFromSameUser = false;
      }
      previousMessageDetails.creatorId = currentCreatorId;
      previousMessageDetails.messageDate = currentMessageDate;
    }
  }

  isFirstMessage(index: number) {
    return index === 0;
  }

  isSameCreatorAndDate(
    currentCreatorId: string,
    previousCreatorId: string,
    currentMessageDate: string,
    previousMessageDate: string
  ) {
    return (
      currentCreatorId === previousCreatorId &&
      currentMessageDate === previousMessageDate
    );
  }

  getFormatedMessageTime(messageTime: Date | undefined) {
    let formatedMessageTime = messageTime?.toLocaleTimeString('de-DE', {
      hour: '2-digit',
      minute: '2-digit',
    });
    return `${formatedMessageTime} Uhr`;
  }

  getLastAnsweredMessagedDateOrTime(answerAt: Date) {
    const now = new Date();
    const isToday = answerAt.toDateString() === now.toDateString();

    if (isToday) {
      return (
        answerAt.toLocaleTimeString('de-DE', {
          hour: '2-digit',
          minute: '2-digit',
        }) + ' Uhr'
      );
    } else {
      return answerAt.toLocaleDateString('de-DE', {
        day: '2-digit',
        month: '2-digit',
        year: 'numeric',
      });
    }
  }

  toggleEditMessagePopup() {
    this.showEditMessagePopup = !this.showEditMessagePopup;
  }

  toggleMessageEditor() {
    this.toggleEditMessagePopup();
    this.messageEditorModus = !this.messageEditorModus;
    this.messageEditorOpenChange.emit(this.messageEditorModus);
  }

  returnPopoverTarget(messageCreator: string) {
    if (messageCreator === this.userService.currentUser?.id) {
      return 'profile-popover';
    } else {
      return 'popover-member-profile';
    }
  }

  showUserPopover(messageCreatorID: string) {
    this.setSelectedUserObject(messageCreatorID);
    const popoverElement = document.getElementById(
      this.returnPopoverTarget(messageCreatorID)
    );
    this.navigationService.setProfileTarget(true);
    if (popoverElement) (popoverElement as any).showPopover();
  }

  setSelectedUserObject(messageCreatorID: string) {
    this.userService.updateSelectedUser(
      this.userService.getUserByID(messageCreatorID)
    );
  }
<<<<<<< HEAD
=======

  setThread(thread: Message) {
    if (thread.answerable) {
      this.navigationService.setThreadViewObject(thread);
      console.log('Thread set ', thread);
    }
  }
>>>>>>> eff932ee
}<|MERGE_RESOLUTION|>--- conflicted
+++ resolved
@@ -24,7 +24,10 @@
 import { FormsModule } from '@angular/forms';
 import { AvatarDirective } from '../../../../utils/directives/avatar.directive';
 import { User } from '../../../../shared/models/user.class';
-import { EditedTextLength, MessageEditorComponent } from '../../../message-editor/message-editor.component';
+import {
+  EditedTextLength,
+  MessageEditorComponent,
+} from '../../../message-editor/message-editor.component';
 import { ChannelService } from '../../../../utils/services/channel.service';
 import { Channel } from '../../../../shared/models/channel.class';
 import { EmojipickerService } from '../../../../utils/services/emojipicker.service';
@@ -59,7 +62,7 @@
 
   public textLengthInfo: string = '0/0';
   public showTextLength: boolean = false;
-  
+
   public _messageData!: Message;
   @Input() set messageData(newMessage: Message) {
     this._messageData = newMessage;
@@ -90,13 +93,11 @@
 
   constructor(private _cdr: ChangeDetectorRef) {}
 
-
   handleEditorTextLengthChanged(event: EditedTextLength) {
     this.textLengthInfo = `${event.textLength}/${event.maxLength}`;
     this.showTextLength = event.textLength > event.maxLength * 0.8;
     this._cdr.detectChanges();
   }
-
 
   ngAfterViewChecked(): void {
     if (this.messageDiv && this.needContentUpdate) {
@@ -361,8 +362,6 @@
       this.userService.getUserByID(messageCreatorID)
     );
   }
-<<<<<<< HEAD
-=======
 
   setThread(thread: Message) {
     if (thread.answerable) {
@@ -370,5 +369,4 @@
       console.log('Thread set ', thread);
     }
   }
->>>>>>> eff932ee
 }