import {
  AfterViewChecked,
  AfterViewInit,
  ChangeDetectorRef,
  Component,
  ElementRef,
  EventEmitter,
  inject,
  Input,
  OnInit,
  Output,
  ViewChild,
} from '@angular/core';
import { serverTimestamp } from '@angular/fire/firestore';
import { NavigationService } from '../../../../utils/services/navigation.service';
import {
  Message,
  StoredAttachment,
} from '../../../../shared/models/message.class';
import { MessageService } from '../../../../utils/services/message.service';
import { UsersService } from '../../../../utils/services/user.service';
import { CommonModule } from '@angular/common';
import { FormsModule } from '@angular/forms';
import { AvatarDirective } from '../../../../utils/directives/avatar.directive';
import { User } from '../../../../shared/models/user.class';
import { MessageEditorComponent } from '../../../message-editor/message-editor.component';
import { ChannelService } from '../../../../utils/services/channel.service';
import { Channel } from '../../../../shared/models/channel.class';
import { EmojipickerService } from '../../../../utils/services/emojipicker.service';

@Component({
  selector: 'app-message',
  standalone: true,
  imports: [CommonModule, FormsModule, AvatarDirective, MessageEditorComponent],
  templateUrl: './message.component.html',
  styleUrl: './message.component.scss',
})
export class MessageComponent
  implements OnInit, AfterViewInit, AfterViewChecked
{
  @ViewChild('messagediv', { static: false }) messageDiv!: ElementRef;
  @ViewChild('messageeditor', { static: false })
  messageEditor!: MessageEditorComponent;

  public userService = inject(UsersService);
  public navigationService = inject(NavigationService);
  public messageService = inject(MessageService);
  public channelService = inject(ChannelService);
  public emojiService = inject(EmojipickerService);

  public _messageData!: Message;

  @Input() set messageData(newMessage: Message) {
    this._messageData = newMessage;
    this.fillMessageContentHTML();
  }
  @Input() set messageWriter(messageWriterID: string) {
    this.checkMessageWriterID(messageWriterID);
  }
  @Input() id: string = '';
  @Input() messages: Message[] = [];

  @Input() messageEditorOpen = false;

  @Output() messageEditorOpenChange = new EventEmitter<boolean>();

  messagefromUser = false;
  messageCreator: User | undefined;
  isHovered = false;
  showEditMessagePopup = false;
  messageEditorModus = false;
  private needContentUpdate = false;

  ngOnInit(): void {
    this.sortMessages();
    this.getMessageCreatorObject();
  }

  constructor(private _cdr: ChangeDetectorRef) {}

  ngAfterViewChecked(): void {
    if (this.messageDiv && this.needContentUpdate) {
      this.needContentUpdate = false;
      this.fillMessageContentHTML();
    }
  }

  ngAfterViewInit(): void {
    this._messageData.changeMessage$.subscribe((message: Message) => {
      this.fillMessageContentHTML();
      this._cdr.detectChanges();
    });
  }

  fillMessageContentHTML() {
    if (this.messageDiv) {
      this.messageDiv.nativeElement.innerHTML = this._messageData.content;
      this.calculateMessageSpans();
    }
  }

  downloadPDF(attachment: StoredAttachment) {
    const link = document.createElement('a');
    link.href = attachment.url;
    link.download = attachment.name;
    link.target = '_blank'; // Open in a new tab
    link.click();
  }

  deleteAttachment(attachment: StoredAttachment) {
    this.messageService.deleteStoredAttachment(this._messageData, attachment);
  }

  calculateMessageSpans() {
    const spans = this.messageDiv.nativeElement.querySelectorAll('span');
    spans.forEach((span: HTMLSpanElement) => {
      if (span.classList.length > 0) {
        if (span.classList[0].endsWith('channel')) {
          // channel
          this.prepareChannelSpan(span);
        } else if (span.classList[0].endsWith('user')) {
          // user
          this.prepareUserSpan(span);
        }
      }
    });
  }

  prepareChannelSpan(span: HTMLSpanElement) {
    const spanChannel = this.getChannelOnlyWhenNotCurrent(span.id);
    if (spanChannel) {
      span.classList.add('highlight-item');
      span.classList.add('highlight-can-clicked');
      span.addEventListener('click', (event) => {
        event.stopPropagation();
        this.navigationService.setChatViewObject(spanChannel);
      });
    }
  }

  getChannelOnlyWhenNotCurrent(channelID: string): Channel | undefined {
    const channel = this.channelService.channels.find(
      (channel) => channel.id === channelID
    );
    if (channel && this.navigationService.chatViewObject !== channel)
      return channel;
    return undefined;
  }

  prepareUserSpan(span: HTMLSpanElement) {
    span.classList.add('highlight-item');
    span.classList.add('highlight-can-clicked');
    span.addEventListener('click', (event) => {
      event.stopPropagation();
      this.setSelectedUserObject(span.id);
      const popoverElement = document.getElementById(
        this.returnPopoverTarget(span.id)
      );
      if (popoverElement) (popoverElement as any).showPopover();
    });
  }

  updateMessage() {
    const editorContent = this.messageEditor.getMessageAsHTML();
    if (
      editorContent !== '<br></br>' &&
      editorContent !== this._messageData.content
    ) {
      this.messageService.updateMessage(this._messageData, {
        content: editorContent,
        edited: true,
        editedAt: serverTimestamp(),
      });
    }
    this.closeMessageEditor();
  }

<<<<<<< HEAD

  addReaction() {
    this.emojiService.showPicker((emoji: string) => {
      this.messageService.toggleReactionToMessage(this._messageData, emoji);
    });
  }


=======
>>>>>>> 53387431
  closeMessageEditor() {
    this.toggleMessageEditor();
    this.needContentUpdate = true;
    this._cdr.detectChanges();
  }

  getMessageCreatorObject() {
    return this.userService.getUserByID(this._messageData.creatorID);
  }

  sortMessages() {
    if (this.messages.length > 0) {
      const previousMessageDetails = {
        creatorId: this.messages[0].creatorID,
        messageDate: new Date(this.messages[0].createdAt).toDateString(),
      };
      this.messages.forEach((message, index) => {
        this.identifyConsecutiveMessages(
          previousMessageDetails,
          message,
          index
        );
      });
    }
  }

  identifyConsecutiveMessages(
    previousMessageDetails: { creatorId: string; messageDate: string },
    message: Message,
    index: number
  ) {
    if (this.isFirstMessage(index)) {
      message.previousMessageFromSameUser = false;
    } else {
      const currentCreatorId = message.creatorID;
      const currentMessageDate = new Date(message.createdAt).toDateString();
      if (
        this.isSameCreatorAndDate(
          currentCreatorId,
          previousMessageDetails.creatorId,
          currentMessageDate,
          previousMessageDetails.messageDate
        )
      ) {
        message.previousMessageFromSameUser = true;
      } else {
        message.previousMessageFromSameUser = false;
      }
      previousMessageDetails.creatorId = currentCreatorId;
      previousMessageDetails.messageDate = currentMessageDate;
    }
  }

  isFirstMessage(index: number) {
    return index === 0;
  }

  isSameCreatorAndDate(
    currentCreatorId: string,
    previousCreatorId: string,
    currentMessageDate: string,
    previousMessageDate: string
  ) {
    return (
      currentCreatorId === previousCreatorId &&
      currentMessageDate === previousMessageDate
    );
  }

  getFormatedMessageTime(messageTime: Date | undefined) {
    let formatedMessageTime = messageTime?.toLocaleTimeString('de-DE', {
      hour: '2-digit',
      minute: '2-digit',
    });
    return `${formatedMessageTime} Uhr`;
  }

  checkMessageWriterID(messageWriterID: string) {
    if (messageWriterID == this.userService.currentUser?.id) {
      this.messagefromUser = true;
    }
  }

  toggleEditMessagePopup() {
    this.showEditMessagePopup = !this.showEditMessagePopup;
  }

  toggleMessageEditor() {
    this.toggleEditMessagePopup();
    this.messageEditorModus = !this.messageEditorModus;
    this.messageEditorOpenChange.emit(this.messageEditorModus);
  }

  returnPopoverTarget(messageCreator: string) {
    if (messageCreator === this.userService.currentUser?.id) {
      return 'profile-popover';
    } else {
      return 'popover-member-profile';
    }
  }

  showUserPopover(messageCreatorID: string) {
    this.setSelectedUserObject(messageCreatorID);
    const popoverElement = document.getElementById(
      this.returnPopoverTarget(messageCreatorID)
    );
    if (popoverElement) (popoverElement as any).showPopover();
  }

  setSelectedUserObject(messageCreatorID: string) {
    this.userService.updateSelectedUser(
      this.userService.getUserByID(messageCreatorID)
    );
  }

  @Output() openThreadView = new EventEmitter<void>();

  setThread(thread: Message) {
    if (thread.answerable) {
      this.navigationService.setThreadViewObject(thread);
      console.log('MessageComponent: --> openThreadView called');
      this.openThreadView.emit();
    }
  }
}<|MERGE_RESOLUTION|>--- conflicted
+++ resolved
@@ -175,7 +175,6 @@
     this.closeMessageEditor();
   }
 
-<<<<<<< HEAD
 
   addReaction() {
     this.emojiService.showPicker((emoji: string) => {
@@ -184,8 +183,6 @@
   }
 
 
-=======
->>>>>>> 53387431
   closeMessageEditor() {
     this.toggleMessageEditor();
     this.needContentUpdate = true;
