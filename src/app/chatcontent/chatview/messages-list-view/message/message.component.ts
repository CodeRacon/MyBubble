--- conflicted
+++ resolved
@@ -34,7 +34,7 @@
   }
   @Input() id: string = '';
   @Input() messages: Message[] = [];
-  
+
   messagefromUser = false;
   messageCreator: User | undefined;
   isHovered = false;
@@ -57,15 +57,7 @@
     this.getMessageCreatorObject();
   }
 
-<<<<<<< HEAD
-  constructor(private cdr: ChangeDetectorRef) {}
-
-  openThread(message: Message) {
-    this.navigationService.setThreadViewObject(message);
-  }
-=======
   constructor() {}
->>>>>>> 737447ea
 
   getMessageCreatorObject() {
     return this.userService.getUserByID(this.messageData.creatorID);
@@ -73,69 +65,61 @@
 
   sortMessages() {
     if (this.messages.length > 0) {
-<<<<<<< HEAD
-      let previousCreatorId = this.messages[0].creatorID;
-      let previousMessageDate = new Date(
-        this.messages[0].createdAt
-      ).toDateString();
-
-      this.messages.forEach((message, index) => {
-        if (index === 0) {
-          // Die erste Nachricht hat immer `previousMessageFromSameUser` auf `false`
-          message.previousMessageFromSameUser = false;
-        } else {
-          const currentCreatorId = message.creatorID;
-          const currentMessageDate = new Date(message.createdAt).toDateString();
-
-          // Überprüfen, ob der Ersteller und das Datum gleich sind
-          if (
-            currentCreatorId === previousCreatorId &&
-            currentMessageDate === previousMessageDate
-          ) {
-            message.previousMessageFromSameUser = true;
-          } else {
-            message.previousMessageFromSameUser = false;
-          }
-
-          // Update previous message details
-          previousCreatorId = currentCreatorId;
-          previousMessageDate = currentMessageDate;
-        }
-      });
-=======
       const previousMessageDetails = {
         creatorId: this.messages[0].creatorID,
-        messageDate: new Date(this.messages[0].createdAt).toDateString()
+        messageDate: new Date(this.messages[0].createdAt).toDateString(),
       };
       this.messages.forEach((message, index) => {
-        this.identifyConsecutiveMessages(previousMessageDetails, message, index);
+        this.identifyConsecutiveMessages(
+          previousMessageDetails,
+          message,
+          index
+        );
       });
     }
   }
 
-  identifyConsecutiveMessages(previousMessageDetails: { creatorId: string, messageDate: string }, message: Message, index: number) {
+  identifyConsecutiveMessages(
+    previousMessageDetails: { creatorId: string; messageDate: string },
+    message: Message,
+    index: number
+  ) {
     if (this.isFirstMessage(index)) {
       message.previousMessageFromSameUser = false;
     } else {
       const currentCreatorId = message.creatorID;
       const currentMessageDate = new Date(message.createdAt).toDateString();
-      if (this.isSameCreatorAndDate(currentCreatorId, previousMessageDetails.creatorId, currentMessageDate, previousMessageDetails.messageDate)) {
+      if (
+        this.isSameCreatorAndDate(
+          currentCreatorId,
+          previousMessageDetails.creatorId,
+          currentMessageDate,
+          previousMessageDetails.messageDate
+        )
+      ) {
         message.previousMessageFromSameUser = true;
       } else {
         message.previousMessageFromSameUser = false;
       }
       previousMessageDetails.creatorId = currentCreatorId;
       previousMessageDetails.messageDate = currentMessageDate;
->>>>>>> 737447ea
     }
   }
 
   isFirstMessage(index: number) {
-    return index === 0
+    return index === 0;
   }
 
-  isSameCreatorAndDate(currentCreatorId: string, previousCreatorId: string, currentMessageDate: string, previousMessageDate: string) {
-    return currentCreatorId === previousCreatorId && currentMessageDate === previousMessageDate
+  isSameCreatorAndDate(
+    currentCreatorId: string,
+    previousCreatorId: string,
+    currentMessageDate: string,
+    previousMessageDate: string
+  ) {
+    return (
+      currentCreatorId === previousCreatorId &&
+      currentMessageDate === previousMessageDate
+    );
   }
 
   checkForMessageReactions() {
@@ -203,14 +187,9 @@
   }
 
   setSelectedUserObject(messageCreatorID: string) {
-<<<<<<< HEAD
-    console.log(messageCreatorID);
     this.userService.updateSelectedUser(
       this.userService.getUserByID(messageCreatorID)
     );
-=======
-    this.userService.updateSelectedUser(this.userService.getUserByID(messageCreatorID));
->>>>>>> 737447ea
   }
 
   setThread(thread: Message) {
