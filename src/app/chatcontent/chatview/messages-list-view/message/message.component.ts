--- conflicted
+++ resolved
@@ -44,7 +44,8 @@
   styleUrl: './message.component.scss',
 })
 export class MessageComponent
-  implements OnInit, AfterViewInit, AfterViewChecked {
+  implements OnInit, AfterViewInit, AfterViewChecked
+{
   @ViewChild('messagediv', { static: false }) messageDiv!: ElementRef;
   @ViewChild('messageeditor', { static: false })
   messageEditor!: MessageEditorComponent;
@@ -83,7 +84,7 @@
     this.getMessageCreatorObject();
   }
 
-  constructor(private _cdr: ChangeDetectorRef) { }
+  constructor(private _cdr: ChangeDetectorRef) {}
 
   ngAfterViewChecked(): void {
     if (this.messageDiv && this.needContentUpdate) {
@@ -112,18 +113,6 @@
   }
 
   getReactionUsers(reaction: IReactions): string {
-<<<<<<< HEAD
-    let resultString = '';
-    if (reaction.userIDs.includes(this.userService.currentUserID))
-      resultString = 'Du';
-    else {
-      const otherUserID = reaction.userIDs.find((userID) => userID !== this.userService.currentUserID && !this.userService.ifGuestUser(userID)) || '';
-      const otherUser = this.userService.getUserByID(otherUserID);
-      resultString = otherUser?.name || 'Unbekannter Nutzer';
-    }
-    if (reaction.userIDs.length > 1) {
-      resultString += ` und ${reaction.userIDs.length - 1} weitere`;
-=======
     const currentUserReacted = reaction.userIDs.includes(
       this.userService.currentUserID
     );
@@ -147,7 +136,6 @@
         return `${otherUsers.join(', ')} und ${lastUser}`;
       }
       return otherUsers[0];
->>>>>>> e8078a15
     }
   }
 
@@ -266,13 +254,24 @@
     }
   }
 
-  identifyConsecutiveMessages(previousMessageDetails: { creatorId: string; messageDate: string }, message: Message, index: number) {
+  identifyConsecutiveMessages(
+    previousMessageDetails: { creatorId: string; messageDate: string },
+    message: Message,
+    index: number
+  ) {
     if (this.isFirstMessage(index)) {
       message.previousMessageFromSameUser = false;
     } else {
       const currentCreatorId = message.creatorID;
       const currentMessageDate = new Date(message.createdAt).toDateString();
-      if (this.isSameCreatorAndDate(currentCreatorId, previousMessageDetails.creatorId, currentMessageDate, previousMessageDetails.messageDate)) {
+      if (
+        this.isSameCreatorAndDate(
+          currentCreatorId,
+          previousMessageDetails.creatorId,
+          currentMessageDate,
+          previousMessageDetails.messageDate
+        )
+      ) {
         message.previousMessageFromSameUser = true;
       } else {
         message.previousMessageFromSameUser = false;
@@ -286,7 +285,12 @@
     return index === 0;
   }
 
-  isSameCreatorAndDate(currentCreatorId: string, previousCreatorId: string, currentMessageDate: string, previousMessageDate: string) {
+  isSameCreatorAndDate(
+    currentCreatorId: string,
+    previousCreatorId: string,
+    currentMessageDate: string,
+    previousMessageDate: string
+  ) {
     return (
       currentCreatorId === previousCreatorId &&
       currentMessageDate === previousMessageDate
@@ -300,7 +304,6 @@
     });
     return `${formatedMessageTime} Uhr`;
   }
-
 
   getLastAnsweredMessagedDateOrTime(answerAt: Date) {
     const now = new Date();
