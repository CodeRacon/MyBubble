@import "../../../../../styles.scss";
@import "../../../../../mixins.scss";

.message-ctn {
  display: flex;
  padding: 0.625rem 0rem 0.625rem 2.8125rem;
  gap: 1.875rem;
  position: relative;
  transition: $transition-popover;

  .message-avatar-ctn {
    > span {
      display: none;
    }
  }

  > section {
    display: flex;
    flex-direction: column;
    gap: 0.5rem;
    max-width: 70%;

    .message-header {
      @include flex(normal, center);
      gap: 1.25rem;

      >.message-creator-name {
        font-size: 1.125rem;
        font-weight: 700;

        &:hover {
          color: $accent;
        }
      }

      >span {
        font-size: 0.875rem;
        font-weight: 400;
        color: #686868;
      }
    }

<<<<<<< HEAD
    > p {
=======
    >.message-text {
>>>>>>> 245d5d53
      margin: 0;
      padding: 15px;
      border-radius: 0 1.875rem 1.875rem 1.875rem;
      background-color: $background;
      max-width: max-content;
      white-space: pre-wrap;
      word-wrap: break-word;
    }

    .message-reactions {
      display: flex;
      gap: 10px;
      min-height: 2.25rem;

      > button {
        padding: 5px 10px;
        @include flex(center, center);
        gap: 10px;
        border: $default-border;
        border-radius: 20px;
      }

      > img {
        &:hover {
          content: url(../../../../../assets/icons/chat/message-hover-menu/add-reaction-hover.svg);
        }
      }
    }

    > .message-info {
      @include flex(flex-start, center);
      width: 100%;
      gap: 1.25rem;

<<<<<<< HEAD
      > span {
        font-size: 0.875rem;
        font-weight: 400;
      }

=======
>>>>>>> 245d5d53
      div {
        @include flex(normal, center);
        gap: 1.25rem;

        > a {
          display: flex;
          gap: 0.375rem;
          font-size: 1.125rem;
          color: $secondary;
          min-width: 6.875rem;

          &:hover {
            transition: all 0.1s ease-out;
            font-weight: 700;
            color: $accent;
          }
        }

        > span {
          font-size: 0.875rem;
          font-weight: 400;
        }
      }

      >span {
        font-size: 0.875rem;
        font-weight: 400;
      }
    }
  }

  &:not(.message-from-user):hover {
    transition: all 100ms ease-out;
    cursor: pointer;
    background-color: $background;

    > section {
      > p {
        background-color: #ffffff;
      }

      .message-reactions {
        > button {
          background-color: #ffffff;

          &:hover {
            border-color: $accent;
          }
        }
      }
    }
  }

  &:hover {
    >section {
      .message-reactions {
        >button {
          background-color: #ffffff;

          &:hover {
            border-color: $accent;
          }
        }
      }
    }
  }
}


.message-from-user {
  flex-direction: row-reverse;
  padding: 0.625rem 2.8125rem 0.625rem 0;

  > section {
    align-items: flex-end;

    .message-header {
      flex-direction: row-reverse;

      > span {
        text-align: end;
      }

      .message-creator-name {
        cursor: pointer;
      }
    }

<<<<<<< HEAD
    > p {
=======
    >.message-text {
>>>>>>> 245d5d53
      border-radius: 1.875rem 0 1.875rem 1.875rem;
      background-color: $primary;
      color: white;
      white-space: pre-wrap;
      word-break: break-word;
    }

    .message-reactions {
      @include flex(flex-end, normal);
    }

    .message-info {
      justify-content: flex-end;
    }
  }

  .interact-ctn-popover {
    left: 4.8125rem;
    right: unset;

    > section {
      #edit-message-icon {
        display: flex;
      }
    }
  }

  .interact-ctn-popover-slide-out-animation {
    transform: translateX(3rem);
  }

  .interact-ctn-popover-slide-in-animation {
    transform: translateX(-3rem);
  }

  &:not(section .message-header .message-creator-name):hover {
    transition: all 100ms ease-out;
    cursor: default !important;
    background-color: $background;
  }
}

.interact-ctn-popover {
  padding: 0.1875rem 0.9375rem 0.1875rem 1.25rem;
  border-radius: 1.5625rem 1.5625rem 0 1.5625rem;
  border: 1px solid #adb0d9;
  height: fit-content;
  position: absolute;
  top: -1.25rem;
  right: 5.8125rem;
  background-color: white;

  > section {
    @include flex(normal, center);
    gap: 0.3125rem;

    > div {
      @include flex(center, center);
      padding: 8px;
      border-radius: 20px;
    }

    #edit-message-icon {
      display: none;
    }
  }
}

.interact-ctn-popover-slide-out-animation {
  transform: translateX(-3rem);
  transition: $transition-popover;
  opacity: 0;
}

.interact-ctn-popover-slide-in-animation {
  transform: translateX(3rem);
  transition: $transition-popover;
  display: block;
  opacity: 1;
}

.button-ctn {
  cursor: pointer;
  display: flex;
  justify-content: center;
  align-items: center;
  width: 2.5rem;
  height: 2.5rem;
  border-radius: 100%;
  transition: all 0.125s ease-in-out;

  &:hover {
    background-color: $background;
  }
}

#add-reaction-icon:hover {
  content: url("../../../../../assets/icons/chat/message-hover-menu/add-reaction-hover.svg");
}

#comment-icon:hover {
  content: url("../../../../../assets/icons/chat/message-hover-menu/comment-hover.svg");
}

#edit-message-icon:hover {
  content: url("../../../../../assets/icons/chat/message-hover-menu/more-hover.svg");
}

.edit-message-ctn {
  position: absolute;
  right: -95%;
  top: 50%;
  padding: 0.625rem 1.25rem;
  border-radius: 0 1.875rem 1.875rem 1.875rem;
  background-color: #ffffff;
  box-shadow: 0 0.375rem 0.875rem 0 rgba($color: #000000, $alpha: 0.2);
  transition: $transition-popover;
  opacity: 0;
  display: none;

  > span {
    padding: 0.625rem 1.25rem;
    border-radius: 0 1.875rem 1.875rem 1.875rem;
    min-width: 220px;

    &:hover {
      background-color: $background;
      color: $accent;
      font-weight: 700;
    }
  }
}

.toggle-edit-message-popup {
  transition: $transition-popover;
  opacity: 1;
  display: flex;
}

.message-editor {
  width: 75%;
  padding: 1.25rem;
  border-radius: 1.25rem;
  background-color: white;
  min-height: 180px;
  height: 100%;
  display: flex;
  flex-direction: column;
  justify-content: space-between;

  > textarea {
    resize: none;
    width: 100%;
    border: none;
    outline: none;
    font-family: "Nunito";
    font-size: 1rem;
  }

  > div {
    @include flex(space-between, center);
  }
}

#emoji-picker-icon:hover {
  > img {
    content: url("../../../../../assets/icons/chat/write-message/emoji-picker-hover.svg");
  }
}

.editor-modus-bg-color {
  background-color: $background;
}

.message-editor-button {
  @include flex(center, center);
  gap: 2rem;

  .abort-btn {
    @include buttonEmpty();
  }

  .save-btn {
    @include buttonFull();
  }
}

.message-from-same-user {
  .message-avatar-ctn span {
    display: flex;
    font-size: 0.875rem;
    font-weight: 400;
    color: #686868;
  }

  .message-creator-avatar {
    display: none;
  }

  > section {
    .message-header {
      display: none;
    }
  }
}<|MERGE_RESOLUTION|>--- conflicted
+++ resolved
@@ -40,11 +40,7 @@
       }
     }
 
-<<<<<<< HEAD
-    > p {
-=======
     >.message-text {
->>>>>>> 245d5d53
       margin: 0;
       padding: 15px;
       border-radius: 0 1.875rem 1.875rem 1.875rem;
@@ -79,14 +75,6 @@
       width: 100%;
       gap: 1.25rem;
 
-<<<<<<< HEAD
-      > span {
-        font-size: 0.875rem;
-        font-weight: 400;
-      }
-
-=======
->>>>>>> 245d5d53
       div {
         @include flex(normal, center);
         gap: 1.25rem;
@@ -175,11 +163,7 @@
       }
     }
 
-<<<<<<< HEAD
-    > p {
-=======
     >.message-text {
->>>>>>> 245d5d53
       border-radius: 1.875rem 0 1.875rem 1.875rem;
       background-color: $primary;
       color: white;
