@import "../../../../../styles.scss";
@import "../../../../../mixins.scss";

<<<<<<< HEAD
// 2.875rem at 1920px to 1.25rem at 1280px
$p-left: clamp(1.25rem, 3.472vw + -1.354rem, 2.8125rem);
$p-right: clamp(1.25rem, -2.778vw + 3.333rem, 0rem);
=======
.message-attachments {
  @include nunito(1, 400, black);
  display: flex;
  flex-wrap: wrap;
  gap: 0.625rem;
  margin-top: 0.625rem;

  .type-pdf {
    width: 3rem;
    height: 3rem;
  }

  .type-image {
    height: 5rem;
    width: auto;
  }

  .attachment {
    position: relative;
    @include flex(flex-start, stretch);
    flex-direction: column;
    padding: 0.3rem 0.625rem;
    border-radius: 0.625rem;
    background-color: #f5f5f5;
    color: #686868;

    .action-div {
      position: absolute;
      display: flex;
      justify-content: center;
      align-items: center;
      gap: 0.5rem;
      top: 0.8rem;
      right: 0.8rem;
      border-radius: 0.5rem;

      img {
        width: 1.5rem;
        height: 1.5rem;
        opacity: 0;
        transition: all 0.1s ease-out;
      }
    }

    &:hover {
      .action-div {
        background-color: lightgray;

        img {
          opacity: 1;

          &:hover {
            filter: invert(29%) sepia(96%) saturate(7480%) hue-rotate(180deg) brightness(100%) contrast(102%);
          }
        }
      }
    }
  }
}

>>>>>>> 85d70369

.message-ctn {
  display: flex;
  padding: 0.625rem $p-right 0.625rem $p-left;
  gap: 1.875rem;
  position: relative;
  transition: $transition-popover;

  .message-avatar-ctn {
<<<<<<< HEAD
    > span {
=======

    .message-creator-avatar {
      cursor: pointer;
    }

    >span {
>>>>>>> 85d70369
      display: none;
    }
  }

  > section {
    display: flex;
    flex-direction: column;
    gap: 0.5rem;
    max-width: 70%;

    .message-header {
      @include flex(normal, center);
      gap: 1.25rem;

      > .message-creator-name {
        font-size: 1.125rem;
        font-weight: 700;
        text-wrap: balance;
        text-align: left;

        &:hover {
          color: $accent;
        }
      }

      > span {
        font-size: 0.875rem;
        font-weight: 400;
        color: #686868;
      }
    }

    > .message-text {
      margin: 0;
      padding: 15px;
      border-radius: 0 1.875rem 1.875rem 1.875rem;
      background-color: $background;
      max-width: max-content;
      white-space: pre-wrap;
      word-wrap: break-word;
    }

    .message-reactions {
      display: flex;
      gap: 10px;
      min-height: 2.25rem;

      > button {
        padding: 5px 10px;
        @include flex(center, center);
        gap: 10px;
        border: $default-border;
        border-radius: 20px;
      }

      > img {
        &:hover {
          content: url(../../../../../assets/icons/chat/message-hover-menu/add-reaction-hover.svg);
        }
      }
    }

    > .message-info {
      @include flex(flex-start, center);
      width: 100%;
      gap: 1.25rem;

      div {
        @include flex(normal, center);
        gap: 1.25rem;

        > a {
          display: flex;
          gap: 0.375rem;
          font-size: 1.125rem;
          color: $secondary;
          min-width: 6.875rem;

          &:hover {
            transition: all 0.1s ease-out;
            font-weight: 700;
            color: $accent;
          }
        }

        > span {
          font-size: 0.875rem;
          font-weight: 400;
        }
      }

      > span {
        font-size: 0.875rem;
        font-weight: 400;
      }
    }
  }

  &:not(.message-from-user):hover {
    transition: all 100ms ease-out;
    cursor: pointer;
    background-color: $background;

    > section {
      > p {
        background-color: #ffffff;
      }

      .message-reactions {
        > button {
          background-color: #ffffff;

          &:hover {
            border-color: $accent;
          }
        }
      }
    }
  }

  &:hover {
    > section {
      .message-reactions {
        > button {
          background-color: #ffffff;

          &:hover {
            border-color: $accent;
          }
        }
      }
    }
  }
}

.message-from-user {
  flex-direction: row-reverse;
  // insert clamp() for padding-right here
  padding: 0.625rem $p-left 0.625rem $p-right;

  > section {
    align-items: flex-end;

    .message-header {
      flex-direction: row-reverse;

      > span {
        text-align: end;
        text-wrap: nowrap;
      }

      .message-creator-name {
        cursor: pointer;
      }
    }

    > .message-text {
      border-radius: 1.875rem 0 1.875rem 1.875rem;
      background-color: $primary;
      color: white;
      white-space: pre-wrap;
      word-break: break-word;
    }

    .message-reactions {
      @include flex(flex-end, normal);
    }

    .message-info {
      justify-content: flex-end;
    }
  }

  .interact-ctn-popover {
    left: 4.8125rem;
    right: unset;

    > section {
      #edit-message-icon {
        display: flex;
      }
    }
  }

  .interact-ctn-popover-slide-out-animation {
    transform: translateX(3rem);
  }

  .interact-ctn-popover-slide-in-animation {
    transform: translateX(-3rem);
  }

  &:not(section .message-header .message-creator-name):hover {
    transition: all 100ms ease-out;
    cursor: default !important;
    background-color: $background;
  }
}

.interact-ctn-popover {
  padding: 0.1875rem 0.9375rem 0.1875rem 1.25rem;
  border-radius: 1.5625rem 1.5625rem 0 1.5625rem;
  border: 1px solid #adb0d9;
  height: fit-content;
  position: absolute;
  top: -1.25rem;
  right: 5.8125rem;
  background-color: white;

  > section {
    @include flex(normal, center);
    gap: 0.3125rem;

    > div {
      @include flex(center, center);
      padding: 8px;
      border-radius: 20px;
    }

    #edit-message-icon {
      display: none;
    }
  }
}

.interact-ctn-popover-slide-out-animation {
  transform: translateX(-3rem);
  transition: $transition-popover;
  opacity: 0;
}

.interact-ctn-popover-slide-in-animation {
  transform: translateX(3rem);
  transition: $transition-popover;
  display: block;
  opacity: 1;
}

.button-ctn {
  cursor: pointer;
  display: flex;
  justify-content: center;
  align-items: center;
  width: 2.5rem;
  height: 2.5rem;
  border-radius: 100%;
  transition: all 0.125s ease-in-out;

  &:hover {
    background-color: $background;
  }
}

#add-reaction-icon:hover>img {
  content: url("../../../../../assets/icons/chat/message-hover-menu/add-reaction-hover.svg");
}

#comment-message-btn:hover>img {
  content: url("../../../../../assets/icons/chat/message-hover-menu/comment-hover.svg");
}

#edit-message-icon:hover>img {
  content: url("../../../../../assets/icons/wsm/ws-write-hover.svg");
}

.edit-message-ctn {
  position: absolute;
  right: -95%;
  top: 50%;
  padding: 0.625rem 1.25rem;
  border-radius: 0 1.875rem 1.875rem 1.875rem;
  background-color: #ffffff;
  box-shadow: 0 0.375rem 0.875rem 0 rgba($color: #000000, $alpha: 0.2);
  transition: $transition-popover;
  opacity: 0;
  display: none;

  > span {
    padding: 0.625rem 1.25rem;
    border-radius: 0 1.875rem 1.875rem 1.875rem;
    min-width: 220px;

    &:hover {
      background-color: $background;
      color: $accent;
      font-weight: 700;
    }
  }
}

.toggle-edit-message-popup {
  transition: $transition-popover;
  opacity: 1;
  display: flex;
}

.message-editor {
  width: 75%;
  padding: 1.25rem;
  border-radius: 1.25rem;
  background-color: white;
  min-height: 180px;
  height: 100%;
  display: flex;
  flex-direction: column;
  justify-content: space-between;

  > textarea {
    resize: none;
    width: 100%;
    border: none;
    outline: none;
    font-family: "Nunito";
    font-size: 1rem;
  }

  > div {
    @include flex(space-between, center);
  }
}

#emoji-picker-icon:hover {
  > img {
    content: url("../../../../../assets/icons/chat/write-message/emoji-picker-hover.svg");
  }
}

.editor-modus-bg-color {
  background-color: $background;
}

.message-editor-button {
  @include flex(center, center);
  gap: 2rem;

  .abort-btn {
    @include buttonEmpty();
  }

  .save-btn {
    @include buttonFull();
  }
}

:host(.chat-view) {
  .message-from-same-user {
    .message-avatar-ctn span {
      display: flex;
      font-size: 0.875rem;
      font-weight: 400;
      color: #686868;
    }

    .message-creator-avatar {
      display: none;
    }

    > section {
      .message-header {
        display: none;
      }
    }
  }
}

:host:not(.chat-view) {
  #message-answer-info {
    display: none;
  }
}<|MERGE_RESOLUTION|>--- conflicted
+++ resolved
@@ -1,11 +1,10 @@
 @import "../../../../../styles.scss";
 @import "../../../../../mixins.scss";
 
-<<<<<<< HEAD
 // 2.875rem at 1920px to 1.25rem at 1280px
 $p-left: clamp(1.25rem, 3.472vw + -1.354rem, 2.8125rem);
 $p-right: clamp(1.25rem, -2.778vw + 3.333rem, 0rem);
-=======
+
 .message-attachments {
   @include nunito(1, 400, black);
   display: flex;
@@ -58,15 +57,14 @@
           opacity: 1;
 
           &:hover {
-            filter: invert(29%) sepia(96%) saturate(7480%) hue-rotate(180deg) brightness(100%) contrast(102%);
+            filter: invert(29%) sepia(96%) saturate(7480%) hue-rotate(180deg)
+              brightness(100%) contrast(102%);
           }
         }
       }
     }
   }
 }
-
->>>>>>> 85d70369
 
 .message-ctn {
   display: flex;
@@ -76,16 +74,11 @@
   transition: $transition-popover;
 
   .message-avatar-ctn {
-<<<<<<< HEAD
-    > span {
-=======
-
     .message-creator-avatar {
       cursor: pointer;
     }
 
-    >span {
->>>>>>> 85d70369
+    > span {
       display: none;
     }
   }
@@ -339,15 +332,15 @@
   }
 }
 
-#add-reaction-icon:hover>img {
+#add-reaction-icon:hover > img {
   content: url("../../../../../assets/icons/chat/message-hover-menu/add-reaction-hover.svg");
 }
 
-#comment-message-btn:hover>img {
+#comment-message-btn:hover > img {
   content: url("../../../../../assets/icons/chat/message-hover-menu/comment-hover.svg");
 }
 
-#edit-message-icon:hover>img {
+#edit-message-icon:hover > img {
   content: url("../../../../../assets/icons/wsm/ws-write-hover.svg");
 }
 
