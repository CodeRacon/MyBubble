--- conflicted
+++ resolved
@@ -199,13 +199,8 @@
   </div>
   }
 
-<<<<<<< HEAD
-  <div
-    [ngClass]="{
-=======
   @if (!messageEditorModus) {
   <div [ngClass]="{
->>>>>>> 7840ee53
       'interact-ctn-popover-slide-out-animation': !isHovered,
       'interact-ctn-popover-slide-in-animation': isHovered,
       'interact-ctn-popover': true
