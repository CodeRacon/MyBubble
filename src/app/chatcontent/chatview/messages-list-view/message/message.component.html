<main
  (mouseenter)="isHovered = true"
  (mouseleave)="isHovered = false; showEditMessagePopup = false"
  [ngClass]="{
    'message-ctn': true,
    'message-from-user': messagefromUser,
    'editor-modus-bg-color': messageEditorModus,
    'message-from-same-user': _messageData.previousMessageFromSameUser
  }"
>
  <div class="message-avatar-ctn">
    <div
      (click)="showUserPopover(_messageData.creatorID)"
      appAvatar
      context="chat-message"
      [user]="getMessageCreatorObject()!"
      class="message-creator-avatar"
    ></div>
    <span>{{ getFormatedMessageTime(_messageData.createdAt) }}</span>
  </div>
  @if (!messageEditorModus) {
  <section>
    <div [ngClass]="{ 'message-header': true }">
      <button
        (click)="showUserPopover(_messageData.creatorID)"
        class="message-creator-name"
      >
        {{ userService.getUserByID(_messageData.creatorID)?.name }}
      </button>
      <span>{{ getFormatedMessageTime(_messageData.createdAt) }}</span>
    </div>

<<<<<<< HEAD
        <div #messagediv class="message-text"></div>
        @if(_messageData.attachments.length > 0){
        <div class="message-attachments">
            @for(attachment of _messageData.attachments; track $index){
            <div class="attachment">
                <div class="action-div">
                    <div class="pdf-actions">
                        <img (click)="downloadPDF(attachment)" src="./assets/icons/chat/general/download.svg" alt="">
                        @if(_messageData.creatorID == userService.currentUserID) {
                        <img (click)="deleteAttachment(attachment)" src="./assets/icons/chat/general/trash.svg" alt="">
                        }
                    </div>
                </div>
                @if(attachment.type == 'image'){
                <img class="type-image" src="{{attachment.url}}" alt="">
                } @else if(attachment.type == 'pdf'){
                <img class="type-pdf" src="./assets/icons/chat/write-message/pdf.svg" alt="">
                <span>{{attachment.name}}</span>
                }
            </div>
            }
        </div>
        }
        @if(_messageData.emojies.length > 0){
        <div class="message-reactions">
            @for (reaction of _messageData.emojies; track $index) {
            @if(reaction.userIDs.length != 0){
            <button (click)="messageService.toggleReactionToMessage(_messageData, reaction.type)">
                <!-- <img src="./assets/icons/chat/emoji/{{reaction.type}}.svg" alt=""> -->
                <span [innerHTML]="reaction.type"></span>
                <span>{{ reaction.userIDs.length }}</span>
            </button>
            }
            }
            <img (click)="addReaction()" src="./assets/icons/chat/message-hover-menu/add-reaction.svg" alt="">
=======
    <div #messagediv class="message-text"></div>
    @if(_messageData.attachments.length > 0){
    <div class="message-attachments">
      @for(attachment of _messageData.attachments; track $index){
      <div class="attachment">
        <div class="action-div">
          <div class="pdf-actions">
            <img
              (click)="downloadPDF(attachment)"
              src="./assets/icons/chat/general/download.svg"
              alt=""
            />
            @if(_messageData.creatorID == userService.currentUserID) {
            <img
              (click)="deleteAttachment(attachment)"
              src="./assets/icons/chat/general/trash.svg"
              alt=""
            />
            }
          </div>
>>>>>>> 53387431
        </div>
        @if(attachment.type == 'image'){
        <img class="type-image" src="{{ attachment.url }}" alt="" />
        } @else if(attachment.type == 'pdf'){
        <img
          class="type-pdf"
          src="./assets/icons/chat/write-message/pdf.svg"
          alt=""
        />
        <span>{{ attachment.name }}</span>
        }
<<<<<<< HEAD
        <div class="message-info">
            @if(_messageData.answerCount > 0 && _messageData.answerable){
            <div id="message-answer-info">
                <a (click)="setThread(_messageData)">
                    <span>{{ _messageData.answerCount }}</span>
                    <span>Antworten</span>
                </a>
                <span>letzte Antwort: 14:56</span>
            </div>
            }
            @if(_messageData.edited){
            <span>(Bearbeitet)</span>
            }
        </div>
    </section>
    }@else {
    <div (mouseenter)="isHovered = false" class="message-editor">
        <app-message-editor #messageeditor (enterPressed)="updateMessage()" (escapePressed)="closeMessageEditor()"
            [messageAsHTML]="_messageData.content"></app-message-editor>
        <div class="input-message-toolbar">
            <div (click)="messageEditor.openEmojiPicker()" id="emoji-picker-icon" class="button-ctn">
                <img src="./assets/icons/chat/write-message/emoji-picker.svg" alt="+">
            </div>
            <div class="message-editor-button">
                <button class="abort-btn" (click)="closeMessageEditor()">Abbrechen</button>
                <button class="save-btn" (click)="updateMessage()">Speichern</button>
            </div>
        </div>
=======
      </div>
      }
    </div>
    } @if(_messageData.emojies.length > 0){
    <div class="message-reactions">
      @for (reaction of _messageData.emojies; track $index) {
      @if(reaction.userIDs.length != 0){
      <button
        (click)="
          messageService.toggleReactionToMessage(_messageData, reaction.type)
        "
      >
        <img src="./assets/icons/chat/emoji/{{ reaction.type }}.svg" alt="" />
        <span>{{ reaction.userIDs.length }}</span>
      </button>
      } }
      <img
        src="./assets/icons/chat/message-hover-menu/add-reaction.svg"
        alt=""
      />
>>>>>>> 53387431
    </div>
    }
    <div class="message-info">
      @if(_messageData.answerCount > 0 && _messageData.answerable){
      <div id="message-answer-info">
        <a (click)="setThread(_messageData)">
          <span>{{ _messageData.answerCount }}</span>
          <span>Antworten</span>
        </a>
        <span>letzte Antwort: 14:56</span>
      </div>
      } @if(_messageData.edited){
      <span>(Bearbeitet)</span>
      }
    </div>
  </section>
  }@else {
  <div (mouseenter)="isHovered = false" class="message-editor">
    <app-message-editor
      #messageeditor
      (enterPressed)="updateMessage()"
      (escapePressed)="closeMessageEditor()"
      [messageAsHTML]="_messageData.content"
    ></app-message-editor>
    <div class="input-message-toolbar">
      <div
        (click)="messageEditor.toogleEmojiePicker()"
        id="emoji-picker-icon"
        class="button-ctn"
      >
        <img src="./assets/icons/chat/write-message/emoji-picker.svg" alt="+" />
      </div>
      <div class="message-editor-button">
        <button class="abort-btn" (click)="closeMessageEditor()">
          Abbrechen
        </button>
        <button class="save-btn" (click)="updateMessage()">Speichern</button>
      </div>
    </div>
  </div>
  }

<<<<<<< HEAD

    <div [ngClass]="{ 'interact-ctn-popover-slide-out-animation': !isHovered, 
        'interact-ctn-popover-slide-in-animation': isHovered, 
        'interact-ctn-popover': true }">
        <section>
            <div (click)="messageService.toggleReactionToMessage(_messageData, 'check-green')" class="button-ctn">
                <img src="./assets/icons/chat/emoji/check-green.svg" alt="">
            </div>
            <div (click)="messageService.toggleReactionToMessage(_messageData, 'celebration')" class="button-ctn">
                <img src="./assets/icons/chat/emoji/celebration.svg" alt="">
            </div>
            <div (click)="addReaction()" class="button-ctn" id="add-reaction-icon">
                <img src="./assets/icons/chat/message-hover-menu/add-reaction.svg" alt="">
            </div>
            @if(_messageData.answerable) {
            <div (click)="setThread(_messageData)" class="button-ctn" id="comment-message-btn">
                <img id="comment-icon" src="./assets/icons/chat/message-hover-menu/comment.svg" alt="">
            </div>
            }
            @if(!messageEditorOpen) {
            <div (click)="toggleMessageEditor()" class="button-ctn" id="edit-message-icon">
                <img src="./assets/icons/wsm/ws-write.svg" alt="">
            </div>
            }
        </section>
        <!-- removed -->
        <!-- <div (click)="toggleMessageEditor()" class="edit-message-ctn"
=======
  <div
    [ngClass]="{
      'interact-ctn-popover-slide-out-animation': !isHovered,
      'interact-ctn-popover-slide-in-animation': isHovered,
      'interact-ctn-popover': true
    }"
  >
    <section>
      <div
        (click)="
          messageService.toggleReactionToMessage(_messageData, 'check-green')
        "
        class="button-ctn"
      >
        <img src="./assets/icons/chat/emoji/check-green.svg" alt="" />
      </div>
      <div
        (click)="
          messageService.toggleReactionToMessage(_messageData, 'celebration')
        "
        class="button-ctn"
      >
        <img src="./assets/icons/chat/emoji/celebration.svg" alt="" />
      </div>
      <div class="button-ctn" id="add-reaction-icon">
        <img
          src="./assets/icons/chat/message-hover-menu/add-reaction.svg"
          alt=""
        />
      </div>
      @if(_messageData.answerable) {
      <div
        (click)="setThread(_messageData)"
        class="button-ctn"
        id="comment-message-btn"
      >
        <img
          id="comment-icon"
          src="./assets/icons/chat/message-hover-menu/comment.svg"
          alt=""
        />
      </div>
      } @if(!messageEditorOpen) {
      <div
        (click)="toggleMessageEditor()"
        class="button-ctn"
        id="edit-message-icon"
      >
        <img src="./assets/icons/wsm/ws-write.svg" alt="" />
      </div>
      }
    </section>
    <!-- removed -->
    <!-- <div (click)="toggleMessageEditor()" class="edit-message-ctn"
>>>>>>> 53387431
            [ngClass]="{'toggle-edit-message-popup':showEditMessagePopup}">
            <span>Nachricht Bearbeiten</span>
        </div> -->
  </div>
</main><|MERGE_RESOLUTION|>--- conflicted
+++ resolved
@@ -30,43 +30,6 @@
       <span>{{ getFormatedMessageTime(_messageData.createdAt) }}</span>
     </div>
 
-<<<<<<< HEAD
-        <div #messagediv class="message-text"></div>
-        @if(_messageData.attachments.length > 0){
-        <div class="message-attachments">
-            @for(attachment of _messageData.attachments; track $index){
-            <div class="attachment">
-                <div class="action-div">
-                    <div class="pdf-actions">
-                        <img (click)="downloadPDF(attachment)" src="./assets/icons/chat/general/download.svg" alt="">
-                        @if(_messageData.creatorID == userService.currentUserID) {
-                        <img (click)="deleteAttachment(attachment)" src="./assets/icons/chat/general/trash.svg" alt="">
-                        }
-                    </div>
-                </div>
-                @if(attachment.type == 'image'){
-                <img class="type-image" src="{{attachment.url}}" alt="">
-                } @else if(attachment.type == 'pdf'){
-                <img class="type-pdf" src="./assets/icons/chat/write-message/pdf.svg" alt="">
-                <span>{{attachment.name}}</span>
-                }
-            </div>
-            }
-        </div>
-        }
-        @if(_messageData.emojies.length > 0){
-        <div class="message-reactions">
-            @for (reaction of _messageData.emojies; track $index) {
-            @if(reaction.userIDs.length != 0){
-            <button (click)="messageService.toggleReactionToMessage(_messageData, reaction.type)">
-                <!-- <img src="./assets/icons/chat/emoji/{{reaction.type}}.svg" alt=""> -->
-                <span [innerHTML]="reaction.type"></span>
-                <span>{{ reaction.userIDs.length }}</span>
-            </button>
-            }
-            }
-            <img (click)="addReaction()" src="./assets/icons/chat/message-hover-menu/add-reaction.svg" alt="">
-=======
     <div #messagediv class="message-text"></div>
     @if(_messageData.attachments.length > 0){
     <div class="message-attachments">
@@ -87,7 +50,6 @@
             />
             }
           </div>
->>>>>>> 53387431
         </div>
         @if(attachment.type == 'image'){
         <img class="type-image" src="{{ attachment.url }}" alt="" />
@@ -99,36 +61,6 @@
         />
         <span>{{ attachment.name }}</span>
         }
-<<<<<<< HEAD
-        <div class="message-info">
-            @if(_messageData.answerCount > 0 && _messageData.answerable){
-            <div id="message-answer-info">
-                <a (click)="setThread(_messageData)">
-                    <span>{{ _messageData.answerCount }}</span>
-                    <span>Antworten</span>
-                </a>
-                <span>letzte Antwort: 14:56</span>
-            </div>
-            }
-            @if(_messageData.edited){
-            <span>(Bearbeitet)</span>
-            }
-        </div>
-    </section>
-    }@else {
-    <div (mouseenter)="isHovered = false" class="message-editor">
-        <app-message-editor #messageeditor (enterPressed)="updateMessage()" (escapePressed)="closeMessageEditor()"
-            [messageAsHTML]="_messageData.content"></app-message-editor>
-        <div class="input-message-toolbar">
-            <div (click)="messageEditor.openEmojiPicker()" id="emoji-picker-icon" class="button-ctn">
-                <img src="./assets/icons/chat/write-message/emoji-picker.svg" alt="+">
-            </div>
-            <div class="message-editor-button">
-                <button class="abort-btn" (click)="closeMessageEditor()">Abbrechen</button>
-                <button class="save-btn" (click)="updateMessage()">Speichern</button>
-            </div>
-        </div>
-=======
       </div>
       }
     </div>
@@ -149,7 +81,6 @@
         src="./assets/icons/chat/message-hover-menu/add-reaction.svg"
         alt=""
       />
->>>>>>> 53387431
     </div>
     }
     <div class="message-info">
@@ -192,35 +123,6 @@
   </div>
   }
 
-<<<<<<< HEAD
-
-    <div [ngClass]="{ 'interact-ctn-popover-slide-out-animation': !isHovered, 
-        'interact-ctn-popover-slide-in-animation': isHovered, 
-        'interact-ctn-popover': true }">
-        <section>
-            <div (click)="messageService.toggleReactionToMessage(_messageData, 'check-green')" class="button-ctn">
-                <img src="./assets/icons/chat/emoji/check-green.svg" alt="">
-            </div>
-            <div (click)="messageService.toggleReactionToMessage(_messageData, 'celebration')" class="button-ctn">
-                <img src="./assets/icons/chat/emoji/celebration.svg" alt="">
-            </div>
-            <div (click)="addReaction()" class="button-ctn" id="add-reaction-icon">
-                <img src="./assets/icons/chat/message-hover-menu/add-reaction.svg" alt="">
-            </div>
-            @if(_messageData.answerable) {
-            <div (click)="setThread(_messageData)" class="button-ctn" id="comment-message-btn">
-                <img id="comment-icon" src="./assets/icons/chat/message-hover-menu/comment.svg" alt="">
-            </div>
-            }
-            @if(!messageEditorOpen) {
-            <div (click)="toggleMessageEditor()" class="button-ctn" id="edit-message-icon">
-                <img src="./assets/icons/wsm/ws-write.svg" alt="">
-            </div>
-            }
-        </section>
-        <!-- removed -->
-        <!-- <div (click)="toggleMessageEditor()" class="edit-message-ctn"
-=======
   <div
     [ngClass]="{
       'interact-ctn-popover-slide-out-animation': !isHovered,
@@ -275,7 +177,6 @@
     </section>
     <!-- removed -->
     <!-- <div (click)="toggleMessageEditor()" class="edit-message-ctn"
->>>>>>> 53387431
             [ngClass]="{'toggle-edit-message-popup':showEditMessagePopup}">
             <span>Nachricht Bearbeiten</span>
         </div> -->
