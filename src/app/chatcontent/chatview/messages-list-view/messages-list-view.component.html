<section>
  @for (date of messagesDates; track date) {
  <app-message-date [date]="date"></app-message-date>

<<<<<<< HEAD

    @for (message of messages; track message) { 
      
      @if(date.getDate() == message.createdAt.getDate()){
      <app-message [messageEditorOpen]="messageEditorOpen" (messageEditorOpenChange)="messageEditorOpen=$event" [ngClass]="{'chat-view': true }" [id]="message.id" [messages]="messages" [messageWriter]="message.creatorID"
      [messageData]="message"></app-message>
      }
    }
  }
=======
  @for (message of messages; track message) { @if(date.getDate() ==
  message.createdAt.getDate()){
  <app-message
    [ngClass]="{ 'chat-view': true }"
    [id]="message.id"
    [messages]="messages"
    [messageWriter]="message.creatorID"
    [messageData]="message"
  ></app-message>
  } } }
>>>>>>> dd2effbe
</section><|MERGE_RESOLUTION|>--- conflicted
+++ resolved
@@ -2,7 +2,6 @@
   @for (date of messagesDates; track date) {
   <app-message-date [date]="date"></app-message-date>
 
-<<<<<<< HEAD
 
     @for (message of messages; track message) { 
       
@@ -12,16 +11,4 @@
       }
     }
   }
-=======
-  @for (message of messages; track message) { @if(date.getDate() ==
-  message.createdAt.getDate()){
-  <app-message
-    [ngClass]="{ 'chat-view': true }"
-    [id]="message.id"
-    [messages]="messages"
-    [messageWriter]="message.creatorID"
-    [messageData]="message"
-  ></app-message>
-  } } }
->>>>>>> dd2effbe
 </section>