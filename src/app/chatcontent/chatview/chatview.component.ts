--- conflicted
+++ resolved
@@ -1,19 +1,11 @@
-<<<<<<< HEAD
 import {
-  ChangeDetectorRef,
   Component,
-  EventEmitter,
   inject,
   Input,
   OnChanges,
   OnInit,
-  Output,
-  SimpleChange,
   SimpleChanges,
 } from '@angular/core';
-=======
-import { Component, inject, Input, OnChanges, OnInit, SimpleChanges } from '@angular/core';
->>>>>>> 737447ea
 import { MessageDateComponent } from './messages-list-view/message-date/message-date.component';
 import { MessageTextareaComponent } from '../message-textarea/message-textarea.component';
 import { CommonModule } from '@angular/common';
@@ -24,25 +16,14 @@
 import { Channel } from '../../shared/models/channel.class';
 import { Chat } from '../../shared/models/chat.class';
 import { Message } from '../../shared/models/message.class';
-<<<<<<< HEAD
-import { ChannelService } from '../../utils/services/channel.service';
-import { Firestore } from '@angular/fire/firestore';
-=======
->>>>>>> 737447ea
 import { MessagesListViewComponent } from './messages-list-view/messages-list-view.component';
 import { UsersService } from '../../utils/services/user.service';
 import { MessageGreetingComponent } from './messages-list-view/message-greeting/message-greeting.component';
 import { AvatarDirective } from '../../utils/directives/avatar.directive';
-<<<<<<< HEAD
 import { PopoverMemberProfileComponent } from './popover-chatview/popover-member-profile/popover-member-profile.component';
-import { User } from '../../shared/models/user.class';
-=======
-import { PopoverMemberProfileComponent } from "./popover-chatview/popover-member-profile/popover-member-profile.component";
->>>>>>> 737447ea
 import { BehaviorSubject, filter } from 'rxjs';
 
 @Component({
-<<<<<<< HEAD
   selector: 'app-chatview',
   standalone: true,
   imports: [
@@ -62,99 +43,44 @@
   styleUrl: './chatview.component.scss',
 })
 export class ChatviewComponent implements OnInit {
-  private firestore = inject(Firestore);
+  @Input() set currentContext(value: Channel | Chat) {
+    this.channelSubject.next(value);
+  }
+
+  get currentContext(): Channel {
+    return this.channelSubject.getValue() as Channel;
+  }
+
   public navigationService = inject(NavigationService);
   public userService = inject(UsersService);
   public isAChannel = false;
   public isAChat = false;
   public isDefaultChannel = true;
   public requiredAvatars: string[] = [];
-=======
-    selector: 'app-chatview',
-    standalone: true,
-    imports: [CommonModule,
-        MessageDateComponent,
-        MessageComponent,
-        MessageTextareaComponent,
-        PopoverChannelEditorComponent,
-        PopoverChannelMemberOverviewComponent,
-        PopoverChannelMemberOverviewComponent,
-        MessagesListViewComponent,
-        MessageGreetingComponent,
-        AvatarDirective, PopoverMemberProfileComponent],
-    templateUrl: './chatview.component.html',
-    styleUrl: './chatview.component.scss',
-})
-export class ChatviewComponent implements OnInit {
 
-    @Input() set currentContext(value: Channel | Chat) {
-        this.channelSubject.next(value);
-    }
+  memberList = false;
+  addMemberPopover = false;
 
-    get currentContext(): Channel {
-        return this.channelSubject.getValue() as Channel;
-    }
->>>>>>> 737447ea
-
-    public navigationService = inject(NavigationService);
-    public userService = inject(UsersService)
-    public isAChannel = false;
-    public isAChat = false;
-    public isDefaultChannel = true;
-    public requiredAvatars: string[] = []
-
-<<<<<<< HEAD
-  public channelSubject = new BehaviorSubject<Channel | Chat | null>(null);
+  public channelSubject = new BehaviorSubject<Channel | Chat>(
+    this.navigationService.chatViewObject
+  );
   channel$ = this.channelSubject.asObservable();
 
-  @Input() set currentChannel(value: Channel | Chat) {
-    this.channelSubject.next(value);
-  }
-
-  get currentChannel(): Channel {
-    return this.channelSubject.getValue() as Channel;
-  }
+  constructor() {}
 
   ngOnInit() {
-    this.channel$.pipe(filter((channel) => !!channel)).subscribe((channel) => {
-      this.currentChannel instanceof Channel &&
-      this.currentChannel.defaultChannel
+    this.channel$.subscribe(() => {
+      this.currentContext.defaultChannel
         ? (this.isDefaultChannel = true)
         : (this.isDefaultChannel = false);
-      this.setObjectType();
       this.getRequiredAvatars();
     });
   }
 
-  constructor(private cdr: ChangeDetectorRef) {}
-=======
-    memberList = false;
-    addMemberPopover = false;
-
-    public channelSubject = new BehaviorSubject<Channel | Chat>(this.navigationService.chatViewObject);
-    channel$ = this.channelSubject.asObservable();
-
-    constructor() { }
-
-
-    ngOnInit() {
-        this.channel$.subscribe(() => {
-            this.currentContext.defaultChannel ? this.isDefaultChannel = true : this.isDefaultChannel = false;
-            this.getRequiredAvatars();
-        });
-    }
->>>>>>> 737447ea
-
-    getTitle(object: Channel | Chat | Message | undefined): string {
-        if (object instanceof Channel) return object.name;
-        // if (object instanceof Message) return 'Thread from ' + this.userservice.getUserByID(object.creatorID)?.name;
-        // if (object instanceof Chat) return 'Chat with ' + this.getChatPartner(object);
-        return '';
-    }
-
-<<<<<<< HEAD
   getTitle(object: Channel | Chat | Message | undefined): string {
     if (object instanceof Channel) return object.name;
+    // if (object instanceof Message) return 'Thread from ' + this.userservice.getUserByID(object.creatorID)?.name;
+    // if (object instanceof Chat) return 'Chat with ' + this.getChatPartner(object);
     return '';
   }
 
@@ -164,54 +90,30 @@
   }
 
   getRequiredAvatars() {
-    if (this.currentChannel instanceof Channel) {
-      this.requiredAvatars = this.currentChannel.memberIDs.slice(0, 3);
-=======
-    getNumberOfMembers(object: Channel | Chat) {
-        if (object instanceof Channel) return object.memberIDs.length;
-        return
-    }
-
-
-    getRequiredAvatars() {
-        if (this.currentContext instanceof Channel) {
-            this.sortAvatarsArray();
-            this.requiredAvatars = this.currentContext.memberIDs.slice(0, 3)
-        }
-    }
-
-
-    sortAvatarsArray() {
-        if (
-            this.currentContext instanceof Channel &&
-            this.currentUserIsChannelMember()
-        ) {
-            let currentUserIndex = this.currentContext.memberIDs.indexOf(
-                this.userService.currentUser!.id
-            );
-            this.currentContext.memberIDs.splice(currentUserIndex, 1);
-            this.currentContext.memberIDs.unshift(this.userService.currentUser!.id);
-        }
->>>>>>> 737447ea
-    }
-
-<<<<<<< HEAD
-  renderChannelMembersAvatar(object: Channel | Chat | Message | undefined) {
-    if (object instanceof Channel && object.memberIDs.length <= 3) {
-      object.memberIDs.forEach((memberID) => {
-        return this.userService.getUserByID(memberID)?.avatar;
-      });
-    } else if (object instanceof Channel) {
-      this.renderOnlyFirstThreeAvatars(object);
+    if (this.currentContext instanceof Channel) {
+      this.sortAvatarsArray();
+      this.requiredAvatars = this.currentContext.memberIDs.slice(0, 3);
     }
   }
 
-  renderOnlyFirstThreeAvatars(object: Channel) {
-    const maxAvatarsCount = 3;
-    const maxAvatars = object.memberIDs.slice(0, maxAvatarsCount);
-    maxAvatars.forEach((memberID) => {
-      return this.userService.getUserByID(memberID)?.avatar;
-    });
+  sortAvatarsArray() {
+    if (
+      this.currentContext instanceof Channel &&
+      this.currentUserIsChannelMember()
+    ) {
+      let currentUserIndex = this.currentContext.memberIDs.indexOf(
+        this.userService.currentUser!.id
+      );
+      this.currentContext.memberIDs.splice(currentUserIndex, 1);
+      this.currentContext.memberIDs.unshift(this.userService.currentUser!.id);
+    }
+  }
+
+  currentUserIsChannelMember() {
+    return (
+      this.currentContext instanceof Channel &&
+      this.currentContext.memberIDs.includes(this.userService.currentUser!.id)
+    );
   }
 
   getChannelCreatorName(object: Channel | Chat): string {
@@ -265,18 +167,14 @@
     popover === 'addMember'
       ? (this.addMemberPopover = true)
       : (this.addMemberPopover = false);
-  }
-
-  openAddNewMemberPopover() {
-    this.addMemberPopover = true;
-    this.memberList = false;
+    this.currentContext = this.navigationService.chatViewObject;
   }
 
   isAllowedToAddMember() {
-    if (this.currentChannel instanceof Channel) {
+    if (this.currentContext instanceof Channel) {
       return (
-        this.currentChannel.creatorID === this.userService.currentUserID &&
-        this.currentChannel.memberIDs.includes(this.userService.currentUserID)
+        this.currentContext.creatorID === this.userService.currentUserID ||
+        this.currentContext.memberIDs.includes(this.userService.currentUserID)
       );
     }
     return;
@@ -288,79 +186,4 @@
     }
     return '';
   }
-=======
-    currentUserIsChannelMember() {
-        return (
-            this.currentContext instanceof Channel &&
-            this.currentContext.memberIDs.includes(this.userService.currentUser!.id)
-        );
-    }
-
-    getChannelCreatorName(object: Channel | Chat): string {
-        if (object instanceof Channel) {
-            let channelCreator = this.userService.getUserByID(object.creatorID);
-            if (object.creatorID === this.userService.currentUserID) {
-                return 'Du hast'
-            } else {
-                return `${channelCreator!.name} hat`
-            }
-        }
-        return '';
-    }
-
-    getChannelCreationTime(object: Channel | Chat): string {
-        if (object instanceof Channel) {
-            let channelCreationTime = this.formatDate(object.createdAt);
-            return channelCreationTime
-        }
-        return '';
-    }
-
-
-    formatDate(date: Date) {
-        let formatedMessageDate = date.toLocaleString('de-DE', { weekday: 'long', day: 'numeric', month: 'long' });
-        if (formatedMessageDate == this.isToday()) return "Heute";
-        else {
-            return formatedMessageDate;
-        }
-    }
-
-    isToday() {
-        const today = new Date();
-        let formatedTodaysDate = today.toLocaleString('de-DE', { weekday: 'long', day: 'numeric', month: 'long' });
-        return formatedTodaysDate;
-    }
-
-    openMemberListPopover(popover: string) {
-        this.memberList = false;
-        this.addMemberPopover = false;
-        popover === 'memberList' ? this.memberList = true : this.memberList = false;
-        popover === 'addMember' ? this.addMemberPopover = true : this.addMemberPopover = false;
-        this.currentContext = this.navigationService.chatViewObject;
-    }
-    
-    isAllowedToAddMember() {
-        if (this.currentContext instanceof Channel) {
-            return this.currentContext.creatorID === this.userService.currentUserID ||
-                this.currentContext.memberIDs.includes(this.userService.currentUserID)
-        }
-        return
-    }
-
-    showNoRightToEditInfo() {
-        if (!this.isAllowedToAddMember()) {
-            return 'Du bist nicht befugt, neue Leute einzuladen.'
-        }
-        return ''
-    }
-
-
-
-
-
-
-
-
-
->>>>>>> 737447ea
 }