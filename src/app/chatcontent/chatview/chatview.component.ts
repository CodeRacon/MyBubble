import { Component, OnInit } from '@angular/core';
import { MessageDateComponent } from './message-date/message-date.component';
import { MessageTextareaComponent } from '../message-textarea/message-textarea.component';
import { CommonModule } from '@angular/common';
import { MessageComponent } from './message/message.component';
import { PopoverChannelEditorComponent } from './popover-chatview/popover-channel-editor/popover-channel-editor.component';
import { PopoverChannelMemberOverviewComponent } from './popover-chatview/popover-channel-member-overview/popover-channel-member-overview.component';

@Component({
  selector: 'app-chatview',
  standalone: true,
<<<<<<< HEAD
  imports: [CommonModule, MessageDateComponent, MessageComponent, MessageTextareaComponent, PopoverChannelEditorComponent, PopoverChannelMemberOverviewComponent  ],
=======
  imports: [
    MessageDateComponent,
    MessageComponent,
    MessageTextareaComponent,
    CommonModule,
  ],
>>>>>>> e951b4c1
  templateUrl: './chatview.component.html',
  styleUrl: './chatview.component.scss',
})
export class ChatviewComponent implements OnInit {
  messagefromUser = true;

  ngOnInit(): void {}
}<|MERGE_RESOLUTION|>--- conflicted
+++ resolved
@@ -9,16 +9,7 @@
 @Component({
   selector: 'app-chatview',
   standalone: true,
-<<<<<<< HEAD
   imports: [CommonModule, MessageDateComponent, MessageComponent, MessageTextareaComponent, PopoverChannelEditorComponent, PopoverChannelMemberOverviewComponent  ],
-=======
-  imports: [
-    MessageDateComponent,
-    MessageComponent,
-    MessageTextareaComponent,
-    CommonModule,
-  ],
->>>>>>> e951b4c1
   templateUrl: './chatview.component.html',
   styleUrl: './chatview.component.scss',
 })
