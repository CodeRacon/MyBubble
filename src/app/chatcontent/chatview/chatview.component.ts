import {
  ChangeDetectorRef,
  Component,
  inject,
  Input,
  OnChanges,
  OnInit,
  SimpleChange,
  SimpleChanges,
} from '@angular/core';
import { MessageDateComponent } from './messages-list-view/message-date/message-date.component';
import { MessageTextareaComponent } from '../message-textarea/message-textarea.component';
import { CommonModule } from '@angular/common';
import { MessageComponent } from './messages-list-view/message/message.component';
import { PopoverChannelEditorComponent } from './popover-chatview/popover-channel-editor/popover-channel-editor.component';
import { PopoverChannelMemberOverviewComponent } from './popover-chatview/popover-channel-member-overview/popover-channel-member-overview.component';
import { NavigationService } from '../../utils/services/navigation.service';
import { Channel } from '../../shared/models/channel.class';
import { Chat } from '../../shared/models/chat.class';
import { Message } from '../../shared/models/message.class';
import { ChannelService } from '../../utils/services/channel.service';
import { Firestore } from '@angular/fire/firestore';
import { MessagesListViewComponent } from './messages-list-view/messages-list-view.component';
import { UsersService } from '../../utils/services/user.service';
import { MessageGreetingComponent } from './messages-list-view/message-greeting/message-greeting.component';
import { AvatarDirective } from '../../utils/directives/avatar.directive';
import { PopoverMemberProfileComponent } from './popover-chatview/popover-member-profile/popover-member-profile.component';
import { User } from '../../shared/models/user.class';

@Component({
  selector: 'app-chatview',
  standalone: true,
  imports: [
    CommonModule,
    MessageDateComponent,
    MessageComponent,
    MessageTextareaComponent,
    PopoverChannelEditorComponent,
    PopoverChannelMemberOverviewComponent,
    PopoverChannelMemberOverviewComponent,
    MessagesListViewComponent,
    MessageGreetingComponent,
    AvatarDirective,
    PopoverMemberProfileComponent,
  ],
  templateUrl: './chatview.component.html',
  styleUrl: './chatview.component.scss',
})
export class ChatviewComponent implements OnChanges {
  private firestore = inject(Firestore);
  public navigationService = inject(NavigationService);
  public userService = inject(UsersService);
  public isAChannel = false;
  public isAChat = false;
  public isDefaultChannel = true;
  public requiredAvatars: string[] = [];

  @Input() currentChannel!: Channel | Chat;

  ngOnChanges(changes: SimpleChanges): void {
    if (changes['currentChannel']) {
      this.currentChannel = changes['currentChannel'].currentValue;
      this.currentChannel instanceof Channel &&
      this.currentChannel.defaultChannel
        ? (this.isDefaultChannel = true)
        : (this.isDefaultChannel = false);
      this.setObjectType();
      this.getRequiredAvatars();
      console.log(this.currentChannel);
    }
  }

  constructor(private cdr: ChangeDetectorRef) {}

  setObjectType() {
    if (this.currentChannel instanceof Channel) this.isAChannel = true;
    if (this.currentChannel instanceof Chat) this.isAChat = true;
  }

  getTitle(object: Channel | Chat | Message | undefined): string {
    if (object instanceof Channel) return object.name;
    return '';
  }

  getNumberOfMembers(object: Channel | Chat) {
    if (object instanceof Channel) return object.memberIDs.length;
    return;
  }

  getRequiredAvatars() {
    if (this.currentChannel instanceof Channel) {
      this.requiredAvatars = this.currentChannel.memberIDs.slice(0, 3);
    }
  }

  renderChannelMembersAvatar(object: Channel | Chat | Message | undefined) {
    if (object instanceof Channel && object.memberIDs.length <= 3) {
      object.memberIDs.forEach((memberID) => {
        return this.userService.getUserByID(memberID)?.avatar;
      });
    } else if (object instanceof Channel) {
      this.renderOnlyFirstThreeAvatars(object);
    }
  }

  renderOnlyFirstThreeAvatars(object: Channel) {
    const maxAvatarsCount = 3;
    const maxAvatars = object.memberIDs.slice(0, maxAvatarsCount);
    maxAvatars.forEach((memberID) => {
      return this.userService.getUserByID(memberID)?.avatar;
    });
  }
<<<<<<< HEAD
=======

  getChannelCreatorName(object: Channel | Chat): string {
    if (object instanceof Channel) {
      let channelCreator = this.userService.getUserByID(object.creatorID);
      if (object.creatorID === this.userService.currentUserID) {
        return 'Du hast'
      }else{
        return `${ channelCreator!.name } hat`
      }
    }
    return '';
  }

  getChannelCreationTime(object: Channel | Chat): string {
    if (object instanceof Channel) {
      let channelCreationTime = this.formatDate(object.createdAt);
      return channelCreationTime
    }
    return '';
  }


  formatDate(date: Date) {
    let formatedMessageDate = date.toLocaleString('de-DE', { weekday: 'long', day: 'numeric', month: 'long' });
    if (formatedMessageDate == this.isToday()) return "Heute";
    else {
      return formatedMessageDate;
    }
  }

  isToday() {
    const today = new Date();
    let formatedTodaysDate = today.toLocaleString('de-DE', { weekday: 'long', day: 'numeric', month: 'long' });
    return formatedTodaysDate;
  }

>>>>>>> 5e3b758f
}<|MERGE_RESOLUTION|>--- conflicted
+++ resolved
@@ -110,16 +110,14 @@
       return this.userService.getUserByID(memberID)?.avatar;
     });
   }
-<<<<<<< HEAD
-=======
 
   getChannelCreatorName(object: Channel | Chat): string {
     if (object instanceof Channel) {
       let channelCreator = this.userService.getUserByID(object.creatorID);
       if (object.creatorID === this.userService.currentUserID) {
-        return 'Du hast'
-      }else{
-        return `${ channelCreator!.name } hat`
+        return 'Du hast';
+      } else {
+        return `${channelCreator!.name} hat`;
       }
     }
     return '';
@@ -128,15 +126,18 @@
   getChannelCreationTime(object: Channel | Chat): string {
     if (object instanceof Channel) {
       let channelCreationTime = this.formatDate(object.createdAt);
-      return channelCreationTime
+      return channelCreationTime;
     }
     return '';
   }
 
-
   formatDate(date: Date) {
-    let formatedMessageDate = date.toLocaleString('de-DE', { weekday: 'long', day: 'numeric', month: 'long' });
-    if (formatedMessageDate == this.isToday()) return "Heute";
+    let formatedMessageDate = date.toLocaleString('de-DE', {
+      weekday: 'long',
+      day: 'numeric',
+      month: 'long',
+    });
+    if (formatedMessageDate == this.isToday()) return 'Heute';
     else {
       return formatedMessageDate;
     }
@@ -144,9 +145,11 @@
 
   isToday() {
     const today = new Date();
-    let formatedTodaysDate = today.toLocaleString('de-DE', { weekday: 'long', day: 'numeric', month: 'long' });
+    let formatedTodaysDate = today.toLocaleString('de-DE', {
+      weekday: 'long',
+      day: 'numeric',
+      month: 'long',
+    });
     return formatedTodaysDate;
   }
-
->>>>>>> 5e3b758f
 }