import { Component, OnInit } from '@angular/core';
import { MessageDateComponent } from './message-date/message-date.component';
import { MessageTextareaComponent } from '../message-textarea/message-textarea.component';
import { CommonModule } from '@angular/common';
import { MessageComponent } from './message/message.component';

@Component({
  selector: 'app-chatview',
  standalone: true,
  imports: [MessageDateComponent, MessageComponent, MessageTextareaComponent, CommonModule],
  templateUrl: './chatview.component.html',
  styleUrl: './chatview.component.scss',
})
<<<<<<< HEAD
export class ChatviewComponent implements OnInit {

  messagefromUser = true;

  ngOnInit(): void {
    
  }
}
=======
export class ChatviewComponent {}
>>>>>>> 60f90aa8
<|MERGE_RESOLUTION|>--- conflicted
+++ resolved
@@ -7,19 +7,17 @@
 @Component({
   selector: 'app-chatview',
   standalone: true,
-  imports: [MessageDateComponent, MessageComponent, MessageTextareaComponent, CommonModule],
+  imports: [
+    MessageDateComponent,
+    MessageComponent,
+    MessageTextareaComponent,
+    CommonModule,
+  ],
   templateUrl: './chatview.component.html',
   styleUrl: './chatview.component.scss',
 })
-<<<<<<< HEAD
 export class ChatviewComponent implements OnInit {
-
   messagefromUser = true;
 
-  ngOnInit(): void {
-    
-  }
-}
-=======
-export class ChatviewComponent {}
->>>>>>> 60f90aa8
+  ngOnInit(): void {}
+}