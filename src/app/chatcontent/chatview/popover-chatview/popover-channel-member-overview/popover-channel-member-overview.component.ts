--- conflicted
+++ resolved
@@ -82,15 +82,8 @@
       this.addMemberPopover = changes['addMemberPopover'].currentValue;
   }
 
-<<<<<<< HEAD
-  constructor(
-    private searchService: SearchService,
-    private usersService: UsersService
-  ) {}
-=======
   constructor(private searchService: SearchService, private usersService: UsersService) { }
 
->>>>>>> 245d5d53
 
   public getUserFromSuggestion(
     suggestion: string | { text: string; type: string }
@@ -111,10 +104,7 @@
       : member?.name;
   }
 
-<<<<<<< HEAD
-=======
-
->>>>>>> 245d5d53
+
   sortMembersArray() {
     if (
       this.currentChannel instanceof Channel &&
@@ -144,14 +134,7 @@
   }
 
   setSelectedUserObject(messageCreatorID: string) {
-<<<<<<< HEAD
-    console.log(messageCreatorID);
-    this.userService.updateSelectedUser(
-      this.userService.getUserByID(messageCreatorID)
-    );
-=======
     this.userService.updateSelectedUser(this.userService.getUserByID(messageCreatorID));
->>>>>>> 245d5d53
   }
 
   getTitle(object: Channel | Chat | Message | undefined): string {
@@ -252,36 +235,20 @@
     );
     this.resetAddmembers();
     document.getElementById('channel-member-overview-popover')!.hidePopover();
-<<<<<<< HEAD
-    if (this.currentChannel instanceof Channel)
-      this.updatedChannel.emit(this.currentChannel);
-=======
     if (this.currentChannel instanceof Channel) this.updatedChannel.emit(this.currentChannel);
->>>>>>> 245d5d53
   }
 
   isAllowedToAddMember() {
     if (this.currentChannel instanceof Channel) {
-<<<<<<< HEAD
-      return (
-        this.currentChannel.creatorID === this.userService.currentUserID ||
-        this.currentChannel.memberIDs.includes(this.userService.currentUserID)
-      );
-=======
       return this.currentChannel.creatorID === this.userService.currentUserID ||
         this.currentChannel.memberIDs.includes(this.userService.currentUserID)
->>>>>>> 245d5d53
     }
     return;
   }
 
   showNoRightToEditInfo() {
     if (!this.isAllowedToAddMember()) {
-<<<<<<< HEAD
-      return 'Du bist nicht befugt, neue Leute hinzuzufügen.';
-=======
       return 'Du bist nicht befugt, neue Leute hinzuzufügen.'
->>>>>>> 245d5d53
     }
     return '';
   }
