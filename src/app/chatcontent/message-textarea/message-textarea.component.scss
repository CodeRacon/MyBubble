@import "../../../styles.scss";
@import "../../../mixins.scss";
@import "../../../fonts.scss";

:host {
  display: flex;
  justify-content: center;
  padding: 0.5rem 1.25rem 0.75rem var(--textarea-padding-left, 1.25rem);
  background-color: #ffffff;
  border-radius: 0 0 1.875rem 1.875rem;
  border: unset;

  @media (width < 426px) {
    padding: 0.5rem 1.25rem 0.75rem 1.25rem;
  }
}

.errorspan {
  @include nunito(0.875, 400, $error);
  margin-left: auto;
  margin-right: 1rem;
}

.addattachment {
  @include flex(center, center);

  >input {
    display: none;
  }
}

.attachments {
  @include flex(center, center);
  align-self: stretch;
  height: fit-content;
  min-height: 3rem;
  gap: 0.5rem;
  padding: 0.5rem;
  overflow-y: auto;
  overflow-x: hidden;
  scrollbar-width: thin;
  scrollbar-color: #adb0d9 #eceefe;

  .attachment {
    position: relative;
    @include flex(center, center);
    gap: 0.5rem;
    height: fit-content;
    padding: 0.5rem;
    border-radius: 0.625rem;
    background-color: #eceefe;
    transition: $transition-standard;

    &:hover {
      background-color: #d9dffd;
    }

    >img {
      width: 1.5rem;
      height: 1.5rem;
      cursor: pointer;
    }

<<<<<<< HEAD
    >span {
=======
    > span {
      max-width: 30ch;
>>>>>>> e4385a19
      font-size: 0.875rem;
      font-weight: 600;
      color: black;
    }

    &:hover {
      .remove-attachment {
        display: flex;
      }
    }

    .remove-attachment {
      position: absolute;
      top: -0.5rem;
      right: -0.5rem;
      display: none;
      width: 1rem;
      height: 1rem;
      border: 1px solid black;
      border-radius: 50%;
      cursor: pointer;
      transition: $transition-standard;

      &:hover {
        background-color: $error;
      }
    }
  }

  .remove-attachment {
    cursor: pointer;

    >img {
      width: 1rem;
      height: 1rem;
    }
  }
}

.drag-over {
  opacity: 1 !important;
}

.drag-background {
  position: absolute;
  z-index: 0;
  top: 0;
  left: 0;
  right: 0;
  bottom: 0;
  background-image: radial-gradient(circle, #fff 0%, #444df23d 100%);
  border-bottom-left-radius: 0.625rem;
  border-bottom-right-radius: 0.625rem;
  opacity: 0;
  transition: $transition-standard;
}

.input-message {
  position: relative;
  z-index: 1;
  @include flex(flex-start, stretch);
  flex-direction: column;
  gap: 0.5rem;
  width: 100%;
  border-top: $default-border;
  transition: $transition-standard;

  .input-message-toolbar {
    z-index: 1;
    @include flex(space-between, center);
    width: 100%;

    @media (width < 426px) {
      padding-left: var(--textarea-padding-left, 2rem);
    }

    .message-action-button {
      z-index: 1;
      display: flex;
      align-items: center;
      gap: 0.3125rem;

      >img {
        z-index: 1;
        width: 1.5rem;
        height: 1.5rem;
      }

      >button {
        z-index: 1;
        display: flex;
        align-items: center;
      }

      >span {
        z-index: 1;
        font-size: 24px;
        font-weight: 100;
      }
    }
  }
}

.bottom-bar {
  z-index: 1;
  @include flex(flex-end, center);
  gap: 1rem;
}

.button-disabled {
  @include flex(center, center);
  flex-shrink: 0;
  width: 2.5rem;
  height: 2.5rem;
  aspect-ratio: 1 / 1;
  border-radius: 50%;
}

.button-ctn {
  @include iconBox;
}

#add-attachment-icon:hover {
  >img {
    content: url("../../../assets/icons/chat/write-message/add-attachment-hover.svg");
  }
}

#emoji-picker-icon:hover {
  >img {
    content: url("../../../assets/icons/chat/write-message/emoji-picker-hover.svg");
  }
}

#tag-person-icon:hover {
  >img {
    content: url("../../../assets/icons/chat/write-message/tag-person-hover.svg");
  }
}

#tag-channel-icon:hover {
  >img {
    content: url("../../../assets/icons/chat/write-message/hashtag-hover.svg");
  }
}

#send-message-icon {
  @include flex(center, center);

  &:disabled {
    cursor: default !important;

    >img {
      filter: grayscale(100%);
      opacity: 0.5;
    }
  }

  >img {
    width: 1.875rem;
    height: 1.875rem;
  }

  &:enabled:hover {
    >img {
      content: url("../../../assets/icons/chat/write-message/send-hover.svg");
    }
  }
}<|MERGE_RESOLUTION|>--- conflicted
+++ resolved
@@ -61,12 +61,8 @@
       cursor: pointer;
     }
 
-<<<<<<< HEAD
-    >span {
-=======
     > span {
       max-width: 30ch;
->>>>>>> e4385a19
       font-size: 0.875rem;
       font-weight: 600;
       color: black;
