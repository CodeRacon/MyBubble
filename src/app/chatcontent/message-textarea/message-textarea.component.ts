--- conflicted
+++ resolved
@@ -1,37 +1,18 @@
 import { CommonModule } from '@angular/common';
-<<<<<<< HEAD
 import { ChangeDetectorRef, Component, ElementRef, HostListener, inject, Input, ViewChild } from '@angular/core';
 import { MessageAttachment, MessageService } from '../../utils/services/message.service';
-=======
-import {
-  Component,
-  ElementRef,
-  HostListener,
-  inject,
-  Input,
-} from '@angular/core';
-import {
-  MessageAttachment,
-  MessageService,
-} from '../../utils/services/message.service';
->>>>>>> dd2effbe
 import { FormsModule } from '@angular/forms';
 import { Channel } from '../../shared/models/channel.class';
 import { Chat } from '../../shared/models/chat.class';
 import { UsersService } from '../../utils/services/user.service';
-<<<<<<< HEAD
 import { QuillModule } from 'ngx-quill';
 import { MessageEditorComponent } from '../message-editor/message-editor.component';
-=======
-import { Message } from '../../shared/models/message.class';
->>>>>>> dd2effbe
 
 @Component({
   selector: 'app-message-textarea',
   standalone: true,
   imports: [CommonModule, FormsModule, QuillModule, MessageEditorComponent],
   templateUrl: './message-textarea.component.html',
-<<<<<<< HEAD
   styleUrls: [
     './message-textarea.component.scss',
   ]
@@ -45,16 +26,6 @@
   isHovered = false;
   isActive = false;
 
-=======
-  styleUrl: './message-textarea.component.scss',
-})
-export class MessageTextareaComponent {
-  isHovered = false;
-  isActive = false;
-
-  message = '';
-
->>>>>>> dd2effbe
   attachments: MessageAttachment[] = [];
   dropzonehighlighted = false;
   ifMessageUploading = false;
@@ -90,18 +61,12 @@
   public messageService = inject(MessageService);
   private userservice = inject(UsersService);
 
-<<<<<<< HEAD
 
   constructor(private el: ElementRef, private _cdr: ChangeDetectorRef) { }
 
   // -----------------------------------------------------------------------------
   // Eventlistener for drag and drop
   // -----------------------------------------------------------------------------
-=======
-  @Input() newMessageinChannel!: Channel | Chat | Message;
-
-  constructor(private el: ElementRef) {}
->>>>>>> dd2effbe
   @HostListener('dragenter', ['$event'])
   onDragEnter(event: DragEvent) {
     event.preventDefault();
@@ -143,7 +108,6 @@
     this.dropzonehighlighted = highlight;
   }
 
-<<<<<<< HEAD
 
   // -----------------------------------------------------------------------------
   // Add new message to the channel
@@ -159,22 +123,6 @@
       this.messageeditor.quill.disable();
       this.ifMessageUploading = true;
       const error = await this.messageService.addNewMessageToCollection(this.newMessageinChannel, newHTMLMessage, this.attachments)
-=======
-  async addNewMessage(
-    newMessagePath: Channel | Chat | Message,
-    message: string
-  ) {
-    this.clearErrorInfo();
-    if (!message && this.attachments.length === 0) {
-      this.handleErrors('Nachricht darf nicht leer sein.');
-    } else if (await this.userservice.ifCurrentUserVerified()) {
-      this.ifMessageUploading = true;
-      const error = await this.messageService.addNewMessageToCollection(
-        newMessagePath,
-        message,
-        this.attachments
-      );
->>>>>>> dd2effbe
       if (error) {
         this.handleErrors(error);
       } else {
@@ -187,29 +135,17 @@
     this._cdr.detectChanges();
   }
 
-<<<<<<< HEAD
 
   private handleErrors(error: string) {
-=======
-  handleErrors(error: string) {
->>>>>>> dd2effbe
     this.errorInfo = error;
     setTimeout(() => {
       this.errorInfo = '';
     }, 8000);
   }
 
-<<<<<<< HEAD
-
   // -----------------------------------------------------------------------------
   // methods for attachments
   // -----------------------------------------------------------------------------
-=======
-  clearErrorInfo() {
-    this.errorInfo = '';
-  }
-
->>>>>>> dd2effbe
   removeAttachment(attachment: MessageAttachment) {
     this.attachments = this.attachments.filter((a) => a !== attachment);
   }
@@ -219,15 +155,9 @@
     this.loadAttachments(event.target);
   }
 
-<<<<<<< HEAD
   private loadAttachments(fileList: any) {
     this.errorInfo = '';
     if ((fileList.files.length + this.attachments.length) > 5) {
-=======
-  loadAttachments(fileList: any) {
-    this.clearErrorInfo();
-    if (fileList.files.length + this.attachments.length > 5) {
->>>>>>> dd2effbe
       this.handleErrors('Maximal 5 Dateien erlaubt.');
       return;
     }
@@ -254,24 +184,12 @@
   }
 
 
-<<<<<<< HEAD
   private fileAllreadyAttached(file: any): boolean {
     return this.attachments.find(a =>
       a.name === file.name
       && a.size === file.size
       && a.lastModified === file.lastModified
     ) ? true : false;
-=======
-  fileAllreadyAttached(file: any): boolean {
-    return this.attachments.find(
-      (a) =>
-        a.name === file.name &&
-        a.size === file.size &&
-        a.lastModified === file.lastModified
-    )
-      ? true
-      : false;
->>>>>>> dd2effbe
   }
 
 
@@ -303,8 +221,5 @@
     reader.readAsDataURL(file);
     return attachment;
   }
-<<<<<<< HEAD
-
-=======
->>>>>>> dd2effbe
+
 }