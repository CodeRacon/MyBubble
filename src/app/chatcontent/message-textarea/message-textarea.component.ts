import { CommonModule } from '@angular/common';
import { Component, inject, Input } from '@angular/core';
import { MessageService } from '../../utils/services/message.service';
import { FormsModule } from '@angular/forms';
import { Channel } from '../../shared/models/channel.class';
import { Chat } from '../../shared/models/chat.class';

type MessageAttachment = {
  name: string;
  src: any;
  size: number;
  lastModified: number;
  file: any;
}

@Component({
  selector: 'app-message-textarea',
  standalone: true,
  imports: [CommonModule, FormsModule],
  templateUrl: './message-textarea.component.html',
  styleUrl: './message-textarea.component.scss',
})
export class MessageTextareaComponent {
  isHovered = false;
  isActive = false;

  message = '';

  attachments: MessageAttachment[] = [];

<<<<<<< HEAD
=======
  public messageService = inject(MessageService);

>>>>>>> 7dd8ca49
  @Input() newMessageinChannel!: Channel | Chat;

  addNewMessage(newMessagePath: Channel | Chat, message: string) {
    if (newMessagePath instanceof Channel) {
<<<<<<< HEAD
      if (message)
        this.messageService.addNewMessageToCollection(newMessagePath, message);
      this.message = '';
    }
=======
      if (message) this.messageService.addNewMessageToCollection(newMessagePath, message);
      this.message = '';
    }
  }

  removeAttachment(attachment: MessageAttachment) {
    this.attachments = this.attachments.filter(a => a !== attachment);
  }

  changeAttachmentFile(event: any) {
    event.preventDefault();
    this.loadAttachments(event.target);
  }

  loadAttachments(fileList: any) {
    for (let i = 0; i < fileList.files.length; i++) {
      const file = fileList.files[i];
      if (this.fileAllreadyAttached(file)) continue;
      if (file.type.startsWith('image')) {
        this.attachments.push(this.readPicture(file));
      } else if (file.type === 'application/pdf') {
        this.attachments.push(this.readPDF(file));
      }
    }
  }

  fileAllreadyAttached(file: any): boolean {
    return this.attachments.find(a =>
      a.name === file.name
      && a.size === file.size
      && a.lastModified === file.lastModified
    ) ? true : false;
  }

  readPDF(file: any): MessageAttachment {
    const reader = new FileReader();
    const attachment: MessageAttachment = {
      name: file.name,
      size: file.size,
      lastModified: file.lastModified,
      src: './assets/icons/chat/write-message/pdf.svg',
      file: file
    }
    return attachment;
  }

  readPicture(file: any): MessageAttachment {
    const reader = new FileReader();
    const attachment: MessageAttachment = {
      name: file.name,
      size: file.size,
      lastModified: file.lastModified,
      src: './assets/icons/chat/write-message/attachment.svg',
      file: file
    }
    reader.onload = (e) => { attachment.src = e.target?.result; }
    reader.readAsDataURL(file);
    return attachment;
  }


  onDragEnter(event: DragEvent) {
    event.preventDefault();  // Verhindert die Standard-Aktion (z. B. das Öffnen der Datei)
    event.stopPropagation();
    this.highlightDropZone(event, true);
  }

  onDragOver(event: DragEvent) {
    event.preventDefault();
    event.stopPropagation();
    this.highlightDropZone(event, true);
  }

  onDragLeave(event: DragEvent) {
    event.preventDefault();
    event.stopPropagation();
    this.highlightDropZone(event, false);
  }

  onDrop(event: DragEvent) {
    event.preventDefault();
    event.stopPropagation();
    this.highlightDropZone(event, false);

    this.loadAttachments(event.dataTransfer);
  }

  // Hebe die Drop-Zone hervor, wenn Dateien gezogen werden
  private highlightDropZone(event: DragEvent, highlight: boolean) {
    const dropZone = (event.target as HTMLElement);
    if (highlight) {
      dropZone.classList.add('drag-over');
    } else {
      dropZone.classList.remove('drag-over');
    }
>>>>>>> 7dd8ca49
  }
}<|MERGE_RESOLUTION|>--- conflicted
+++ resolved
@@ -11,7 +11,7 @@
   size: number;
   lastModified: number;
   file: any;
-}
+};
 
 @Component({
   selector: 'app-message-textarea',
@@ -28,28 +28,20 @@
 
   attachments: MessageAttachment[] = [];
 
-<<<<<<< HEAD
-=======
   public messageService = inject(MessageService);
 
->>>>>>> 7dd8ca49
   @Input() newMessageinChannel!: Channel | Chat;
 
   addNewMessage(newMessagePath: Channel | Chat, message: string) {
     if (newMessagePath instanceof Channel) {
-<<<<<<< HEAD
       if (message)
         this.messageService.addNewMessageToCollection(newMessagePath, message);
-      this.message = '';
-    }
-=======
-      if (message) this.messageService.addNewMessageToCollection(newMessagePath, message);
       this.message = '';
     }
   }
 
   removeAttachment(attachment: MessageAttachment) {
-    this.attachments = this.attachments.filter(a => a !== attachment);
+    this.attachments = this.attachments.filter((a) => a !== attachment);
   }
 
   changeAttachmentFile(event: any) {
@@ -70,11 +62,14 @@
   }
 
   fileAllreadyAttached(file: any): boolean {
-    return this.attachments.find(a =>
-      a.name === file.name
-      && a.size === file.size
-      && a.lastModified === file.lastModified
-    ) ? true : false;
+    return this.attachments.find(
+      (a) =>
+        a.name === file.name &&
+        a.size === file.size &&
+        a.lastModified === file.lastModified
+    )
+      ? true
+      : false;
   }
 
   readPDF(file: any): MessageAttachment {
@@ -84,8 +79,8 @@
       size: file.size,
       lastModified: file.lastModified,
       src: './assets/icons/chat/write-message/pdf.svg',
-      file: file
-    }
+      file: file,
+    };
     return attachment;
   }
 
@@ -96,16 +91,17 @@
       size: file.size,
       lastModified: file.lastModified,
       src: './assets/icons/chat/write-message/attachment.svg',
-      file: file
-    }
-    reader.onload = (e) => { attachment.src = e.target?.result; }
+      file: file,
+    };
+    reader.onload = (e) => {
+      attachment.src = e.target?.result;
+    };
     reader.readAsDataURL(file);
     return attachment;
   }
 
-
   onDragEnter(event: DragEvent) {
-    event.preventDefault();  // Verhindert die Standard-Aktion (z. B. das Öffnen der Datei)
+    event.preventDefault(); // Verhindert die Standard-Aktion (z. B. das Öffnen der Datei)
     event.stopPropagation();
     this.highlightDropZone(event, true);
   }
@@ -132,12 +128,11 @@
 
   // Hebe die Drop-Zone hervor, wenn Dateien gezogen werden
   private highlightDropZone(event: DragEvent, highlight: boolean) {
-    const dropZone = (event.target as HTMLElement);
+    const dropZone = event.target as HTMLElement;
     if (highlight) {
       dropZone.classList.add('drag-over');
     } else {
       dropZone.classList.remove('drag-over');
     }
->>>>>>> 7dd8ca49
   }
 }