<div [ngClass]="{ 'drag-over': dropzonehighlighted }" class="input-message">
  <app-message-editor
    #messageeditor
    (enterPressed)="addNewMessage()"
    [placeholder]="'Schreib etwas...'"
  ></app-message-editor>
  @if(!ifMessageUploading && attachments.length > 0){
  <div class="attachments">
    @for(attachment of attachments; track attachment){
    <div class="attachment">
      <img src="{{ attachment.src }}" alt="+" />
      <span>{{ attachment.name }}</span>
      <img
        (click)="removeAttachment(attachment)"
        class="remove-attachment"
        src="./assets/icons/chat/general/close.svg"
        alt=""
      />
    </div>
    }
<<<<<<< HEAD
    <div class="input-message-toolbar z-index-2">
        <div class="message-action-button" (mouseenter)="isActive = true" (mouseleave)="isActive = false">
            <div id="add-attachment-icon" [ngClass]="{'button-ctn': attachments.length < 5}" class="button-ctn-size">
                <label class="addattachment" [for]="inputID">
                    <input [disabled]="ifMessageUploading || attachments.length>=5"
                        (change)="changeAttachmentFile($event)" [id]="inputID" type="file"
                        accept=".pdf, .png, .jpeg, .gif" multiple>
                    <img [ngClass]="{ 'd-none': isActive }" src="./assets/icons/chat/write-message/add-attachment.svg"
                        alt="+">
                    <img [ngClass]="{ 'd-none': !isActive }"
                        src="./assets/icons/chat/write-message/add-attachment-active.svg" alt="+">
                </label>
            </div>
            <span>|</span>
            <div (click)="messageeditor.openEmojiPicker()" id="emoji-picker-icon" class="button-ctn">
                <img [ngClass]="{ 'd-none': isActive }" src="./assets/icons/chat/write-message/emoji-picker.svg"
                    alt="+">
                <img [ngClass]="{ 'd-none': !isActive }" src="./assets/icons/chat/write-message/emoji-picker-active.svg"
                    alt="smiley">
            </div>
            <div (click)="messageeditor.toggleListPicker()" id="tag-person-icon" class="button-ctn">
                <img [ngClass]="{ 'd-none': isActive }" src="./assets/icons/chat/write-message/tag-person.svg" alt="+">
                <img [ngClass]="{ 'd-none': !isActive }" src="./assets/icons/chat/write-message/tag-person-active.svg"
                    alt="@">
            </div>
        </div>
        @if(errorInfo !== '') {
        <span class="errorspan">{{ errorInfo }}</span>
        }
        @if(ifMessageUploading){
        <img src="./assets/icons/svg-spinner-accent.svg" alt="" />
        }
        @else {
        <button [disabled]="ifMessageUploading" (click)="addNewMessage()" id="send-message-icon"
            (mouseenter)="isActive = true" (mouseleave)="isActive = false">
            <img src="./assets/icons/chat/write-message/send.svg" alt="">
        </button>
        }
=======
  </div>
  }
  <div class="input-message-toolbar z-index-2">
    <div
      class="message-action-button"
      (mouseenter)="isActive = true"
      (mouseleave)="isActive = false"
    >
      <div
        id="add-attachment-icon"
        [ngClass]="{ 'button-ctn': attachments.length < 5 }"
        class="button-ctn-size"
      >
        <label class="addattachment" [for]="inputID">
          <input
            [disabled]="ifMessageUploading || attachments.length >= 5"
            (change)="changeAttachmentFile($event)"
            [id]="inputID"
            type="file"
            accept=".pdf, .png, .jpeg, .gif"
            multiple
          />
          <img
            [ngClass]="{ 'd-none': isActive }"
            src="./assets/icons/chat/write-message/add-attachment.svg"
            alt="+"
          />
          <img
            [ngClass]="{ 'd-none': !isActive }"
            src="./assets/icons/chat/write-message/add-attachment-active.svg"
            alt="+"
          />
        </label>
      </div>
      <span>|</span>
      <div
        (click)="messageeditor.toogleEmojiePicker()"
        id="emoji-picker-icon"
        class="button-ctn"
      >
        <img
          [ngClass]="{ 'd-none': isActive }"
          src="./assets/icons/chat/write-message/emoji-picker.svg"
          alt="+"
        />
        <img
          [ngClass]="{ 'd-none': !isActive }"
          src="./assets/icons/chat/write-message/emoji-picker-active.svg"
          alt="smiley"
        />
      </div>
      <div
        (click)="messageeditor.toggleListPicker()"
        id="tag-person-icon"
        class="button-ctn"
      >
        <img
          [ngClass]="{ 'd-none': isActive }"
          src="./assets/icons/chat/write-message/tag-person.svg"
          alt="+"
        />
        <img
          [ngClass]="{ 'd-none': !isActive }"
          src="./assets/icons/chat/write-message/tag-person-active.svg"
          alt="@"
        />
      </div>
>>>>>>> 53387431
    </div>
    @if(errorInfo !== '') {
    <span class="errorspan">{{ errorInfo }}</span>
    } @if(ifMessageUploading){
    <img src="./assets/icons/svg-spinner-accent.svg" alt="" />
    } @else {
    <button
      [disabled]="ifMessageUploading"
      (click)="addNewMessage()"
      id="send-message-icon"
      (mouseenter)="isActive = true"
      (mouseleave)="isActive = false"
    >
      <img src="./assets/icons/chat/write-message/send.svg" alt="" />
    </button>
    }
  </div>
</div><|MERGE_RESOLUTION|>--- conflicted
+++ resolved
@@ -18,46 +18,6 @@
       />
     </div>
     }
-<<<<<<< HEAD
-    <div class="input-message-toolbar z-index-2">
-        <div class="message-action-button" (mouseenter)="isActive = true" (mouseleave)="isActive = false">
-            <div id="add-attachment-icon" [ngClass]="{'button-ctn': attachments.length < 5}" class="button-ctn-size">
-                <label class="addattachment" [for]="inputID">
-                    <input [disabled]="ifMessageUploading || attachments.length>=5"
-                        (change)="changeAttachmentFile($event)" [id]="inputID" type="file"
-                        accept=".pdf, .png, .jpeg, .gif" multiple>
-                    <img [ngClass]="{ 'd-none': isActive }" src="./assets/icons/chat/write-message/add-attachment.svg"
-                        alt="+">
-                    <img [ngClass]="{ 'd-none': !isActive }"
-                        src="./assets/icons/chat/write-message/add-attachment-active.svg" alt="+">
-                </label>
-            </div>
-            <span>|</span>
-            <div (click)="messageeditor.openEmojiPicker()" id="emoji-picker-icon" class="button-ctn">
-                <img [ngClass]="{ 'd-none': isActive }" src="./assets/icons/chat/write-message/emoji-picker.svg"
-                    alt="+">
-                <img [ngClass]="{ 'd-none': !isActive }" src="./assets/icons/chat/write-message/emoji-picker-active.svg"
-                    alt="smiley">
-            </div>
-            <div (click)="messageeditor.toggleListPicker()" id="tag-person-icon" class="button-ctn">
-                <img [ngClass]="{ 'd-none': isActive }" src="./assets/icons/chat/write-message/tag-person.svg" alt="+">
-                <img [ngClass]="{ 'd-none': !isActive }" src="./assets/icons/chat/write-message/tag-person-active.svg"
-                    alt="@">
-            </div>
-        </div>
-        @if(errorInfo !== '') {
-        <span class="errorspan">{{ errorInfo }}</span>
-        }
-        @if(ifMessageUploading){
-        <img src="./assets/icons/svg-spinner-accent.svg" alt="" />
-        }
-        @else {
-        <button [disabled]="ifMessageUploading" (click)="addNewMessage()" id="send-message-icon"
-            (mouseenter)="isActive = true" (mouseleave)="isActive = false">
-            <img src="./assets/icons/chat/write-message/send.svg" alt="">
-        </button>
-        }
-=======
   </div>
   }
   <div class="input-message-toolbar z-index-2">
@@ -125,7 +85,6 @@
           alt="@"
         />
       </div>
->>>>>>> 53387431
     </div>
     @if(errorInfo !== '') {
     <span class="errorspan">{{ errorInfo }}</span>
