--- conflicted
+++ resolved
@@ -38,9 +38,7 @@
   padding: 1rem;
   border-radius: 1.875rem;
   background-color: #fff;
-<<<<<<< HEAD
   max-height: 100vh;
-=======
 }
 
 .addchannel {
@@ -105,5 +103,4 @@
   height: 100vh;
   border-radius: 1.875rem;
   background-color: white;
->>>>>>> 60f90aa8
 }