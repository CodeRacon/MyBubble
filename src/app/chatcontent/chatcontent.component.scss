<<<<<<< HEAD
:host{
    width: 95%;
}

.chat-content-comp{
    height: 100vh;
    width: 100%;
    display: flex;
    justify-content: center;
    align-items: center;
=======
@import "../../styles.scss";
@import "../../mixins.scss";

section.chatcontent {
  width: 100%;
  max-width: 1920px;
  min-height: 100vh;
  padding: 1.25rem;

  display: grid;
  grid:
    "top-bar top-bar top-bar" auto
    "workspace-menu chatview threadview" 1fr
    / 17.5% 1fr 20%;
  gap: 1.25rem;
}

.top-bar,
.workspace-menu,
.chatview,
.threadview {
  padding: 1rem;
  border: 1px solid $disabled;
}

.top-bar {
  grid-area: top-bar;
}
.workspace-menu {
  grid-area: workspace-menu;
}
.chatview {
  grid-area: chatview;
}
.threadview {
  grid-area: threadview;
>>>>>>> 7fd6663f
}<|MERGE_RESOLUTION|>--- conflicted
+++ resolved
@@ -1,15 +1,3 @@
-<<<<<<< HEAD
-:host{
-    width: 95%;
-}
-
-.chat-content-comp{
-    height: 100vh;
-    width: 100%;
-    display: flex;
-    justify-content: center;
-    align-items: center;
-=======
 @import "../../styles.scss";
 @import "../../mixins.scss";
 
@@ -46,5 +34,4 @@
 }
 .threadview {
   grid-area: threadview;
->>>>>>> 7fd6663f
 }