--- conflicted
+++ resolved
@@ -53,27 +53,6 @@
   transition: $transition-standard;
 }
 
-<<<<<<< HEAD
-=======
-.add-channel {
-  width: 54.5rem;
-  height: 33.6875rem;
-  padding: 1rem;
-  border-radius: 1rem;
-  background-color: #fff;
-  border: 0.0625rem;
-  box-shadow: 0rem 0.375rem 0.625rem rgba(0, 0, 0, 0.2);
-}
-
-.addchannel::backdrop {
-  background: #00000066;
-}
-
-// .hidden {
-//   visibility: hidden;
-// }
-
->>>>>>> 6dc6408d
 .hide_show_wsm {
   position: absolute;
   z-index: 2;
