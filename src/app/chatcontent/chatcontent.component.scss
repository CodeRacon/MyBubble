--- conflicted
+++ resolved
@@ -93,29 +93,8 @@
   box-shadow: 0rem 0.375rem 0.625rem rgba(0, 0, 0, 0.2);
 }
 
-<<<<<<< HEAD
-.add-channel::backdrop {
-  background: black;
-  opacity: 0.5;
-}
-
-.add-user-to-channel {
-  width: 44.375rem;
-  height: auto;
-  padding: 1rem;
-  border-radius: 1rem;
-  background-color: #fff;
-  border: 0.0625rem;
-  box-shadow: 0rem 0.375rem 0.625rem rgba(0, 0, 0, 0.2);
-}
-
-.add-user-to-channel::backdrop {
-  background: black;
-  opacity: 0.5;
-=======
 .addchannel::backdrop {
   background: #00000066;
->>>>>>> 6eb9a13f
 }
 
 // .hidden {
