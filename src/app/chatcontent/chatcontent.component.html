--- conflicted
+++ resolved
@@ -1,8 +1,3 @@
-<<<<<<< HEAD
-<main class="chat-content-comp">
-    <app-chatview></app-chatview>
-</main>
-=======
 <section class="chatcontent">
   <div class="top-bar">
     <app-header />
@@ -16,5 +11,4 @@
   <div class="threadview">
     <app-threadview />
   </div>
-</section>
->>>>>>> 7fd6663f
+</section>