--- conflicted
+++ resolved
@@ -1,24 +1,17 @@
 import { CommonModule } from '@angular/common';
 import { Component, inject, OnInit } from '@angular/core';
-import { FormsModule } from '@angular/forms';
+import { ReactiveFormsModule, FormsModule } from '@angular/forms';
 import { RouterModule } from '@angular/router';
 import { UsersService } from '../../utils/services/user.service';
 import { User } from '../../shared/models/user.class';
 import { ChannelService } from '../../utils/services/channel.service';
 import { Channel } from '../../shared/models/channel.class';
 import { NavigationService } from '../../utils/services/navigation.service';
-<<<<<<< HEAD
-import { AddchannelComponent } from './addchannel/addchannel.component';
-=======
 import { AvatarDirective } from '../../utils/directives/avatar.directive';
->>>>>>> 6dc6408d
 
 @Component({
   selector: 'app-workspacemenu',
   standalone: true,
-<<<<<<< HEAD
-  imports: [CommonModule, RouterModule, FormsModule, AddchannelComponent],
-=======
   imports: [
     CommonModule,
     RouterModule,
@@ -26,7 +19,6 @@
     ReactiveFormsModule,
     AvatarDirective,
   ],
->>>>>>> 6dc6408d
   templateUrl: './workspacemenu.component.html',
   styleUrl: './workspacemenu.component.scss',
 })
@@ -35,22 +27,15 @@
   public channelservice = inject(ChannelService);
   public users: User[] = [];
   public channels: Channel[] = [];
-<<<<<<< HEAD
   public onlineStatus: string = 'offline';
   public onlineColor: string = '#92c83e';
   public offlineColor: string = '#686868';
 
-=======
->>>>>>> 6dc6408d
   private navigationService = inject(NavigationService);
 
   ngOnInit(): void {}
 
   setCurrentChannel(newChannel: Channel) {
     this.navigationService.setChatViewObject(newChannel);
-<<<<<<< HEAD
-=======
-    console.log('Current Channel: ', newChannel);
->>>>>>> 6dc6408d
   }
 }