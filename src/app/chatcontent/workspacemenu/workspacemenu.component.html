--- conflicted
+++ resolved
@@ -18,13 +18,8 @@
             <span class="nunito-20-700">Channels</span>
           </div>
           <button
-<<<<<<< HEAD
             class="add-channel-btn"
             popoverTarget="addChannelId"
-=======
-            class="add-channel"
-            popoverTarget="add-channel"
->>>>>>> 6dc6408d
             popovertargetaction="show"
           ></button>
         </div>
@@ -40,11 +35,7 @@
         </li>
       </ul>
       <button
-<<<<<<< HEAD
         popoverTarget="addChannelId"
-=======
-        popoverTarget="add-channel"
->>>>>>> 6dc6408d
         popovertargetaction="show"
         class="blue"
       >
@@ -60,24 +51,12 @@
         <span class="nunito-20-700">Direktnachrichten</span>
       </summary>
       <ul>
-<<<<<<< HEAD
-        <li class="dm-list-item" *ngFor="let user of userservice.users">
-          <div
-            class="avatar"
-            [style]="{
-              '--status-color': user.online ? onlineColor : offlineColor
-            }"
-          >
-            <img src="./assets/img/avatar-big/avatar-1.png" alt="" />
-          </div>
-=======
         <li
           class="dm-list-item"
           *ngFor="let user of userservice.users"
           hoverElement
         >
           <div appAvatar [user]="user" context="wsm-list"></div>
->>>>>>> 6dc6408d
           <span class="nunito-18-400 blue">{{ user.name }}</span>
         </li>
       </ul>
