<section>
  <div class="workspace">
    <div>
      <img
        src="../../../assets/icons/wsm/devspace-logo.svg"
        alt="devspace-logo.svg"
      />
      <span class="nunito-24-700">Devspace</span>
    </div>
    <div class="ws-write"></div>
  </div>
  <div class="channels">
    <details>
      <summary class="blue">
        <div>
          <div>
            <div class="ws-channels"></div>
            <span class="nunito-20-700">Channels</span>
          </div>
          <button
            class="add-channel-btn"
            (click)="toggleAddChannelPopover()"
          ></button>
        </div>
      </summary>
      <ul class="channel-list">
        <li
          class="blue"
          (click)="setChat(channel)"
          *ngFor="let channel of channelservice.channels"
        >
          <div class="hashtag"></div>
          <span class="nunito-18-400">{{ channel.name }}</span>
        </li>
      </ul>
      <button class="blue" (click)="toggleAddChannelPopover()">
        <div class="add-channel-2 blue"></div>
        <span class="nunito-18-400">Channel hinzufügen</span>
      </button>
    </details>
  </div>
  <div class="messagesChannels">
    <details>
      <summary class="blue">
        <div class="dm-symbol"></div>
        <span class="nunito-20-700">Direktnachrichten</span>
      </summary>
      <ul>
        <li
          class="dm-list-item"
          hoverElement
          (click)="setChat(userservice.currentUser)"
        >
          <div
<<<<<<< HEAD
            class="avatar"
=======
>>>>>>> 85d70369
            appAvatar
            [user]="userservice.currentUser"
            context="wsm-list"
          ></div>
<<<<<<< HEAD
          <span style="width: fit-content"
            >{{ userservice.currentUser?.name }} <br />(Du)
          </span>
=======
          <span>{{ userservice.currentUser?.name }} (Du) </span>
>>>>>>> 85d70369
        </li>
        @for(user of userservice.users; track user) { @if(user.id !==
        userservice.currentUserID) {
        <li class="dm-list-item" hoverElement (click)="setChat(user)">
<<<<<<< HEAD
          <div class="avatar" appAvatar [user]="user" context="wsm-list"></div>
          <span style="width: fit-content">{{ user.name }} </span>
=======
          <div appAvatar [user]="user" context="wsm-list"></div>
          <span>{{ user.name }} </span>
>>>>>>> 85d70369
        </li>
        } }
      </ul>
    </details>
  </div>
  <app-addchannel />
</section><|MERGE_RESOLUTION|>--- conflicted
+++ resolved
@@ -52,32 +52,18 @@
           (click)="setChat(userservice.currentUser)"
         >
           <div
-<<<<<<< HEAD
             class="avatar"
-=======
->>>>>>> 85d70369
             appAvatar
             [user]="userservice.currentUser"
             context="wsm-list"
           ></div>
-<<<<<<< HEAD
-          <span style="width: fit-content"
-            >{{ userservice.currentUser?.name }} <br />(Du)
-          </span>
-=======
-          <span>{{ userservice.currentUser?.name }} (Du) </span>
->>>>>>> 85d70369
+          <span>{{ userservice.currentUser?.name }} <br />(Du) </span>
         </li>
         @for(user of userservice.users; track user) { @if(user.id !==
         userservice.currentUserID) {
         <li class="dm-list-item" hoverElement (click)="setChat(user)">
-<<<<<<< HEAD
           <div class="avatar" appAvatar [user]="user" context="wsm-list"></div>
-          <span style="width: fit-content">{{ user.name }} </span>
-=======
-          <div appAvatar [user]="user" context="wsm-list"></div>
           <span>{{ user.name }} </span>
->>>>>>> 85d70369
         </li>
         } }
       </ul>
