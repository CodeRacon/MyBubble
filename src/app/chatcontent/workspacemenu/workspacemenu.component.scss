--- conflicted
+++ resolved
@@ -222,11 +222,8 @@
   .dm-list-item {
     @include flex(flex-start, center);
     @include buttonNoBorder;
-<<<<<<< HEAD
-    width: fit-content !important;
-=======
     @include fontSizer(18, 400, black);
->>>>>>> dfb5b9e6
+    width: fit-content;
     gap: 1.25rem;
     color: black !important;
 
