--- conflicted
+++ resolved
@@ -207,7 +207,6 @@
     @include buttonNoBorder;
     gap: 1.25rem;
 
-<<<<<<< HEAD
     .avatar {
       @include flex(center, center);
       @include avatarStatusThumbnail(
@@ -218,16 +217,6 @@
       );
       width: auto;
       aspect-ratio: 1 / 1;
-
-      img {
-        width: 100%;
-        height: 100%;
-        border-radius: 50%;
-
-        object-fit: cover;
-      }
-    }
-=======
     // &:hover .avatar::after {
     //   border-color: $background;
     // }
@@ -251,6 +240,5 @@
     //     object-fit: cover;
     //   }
     // }
->>>>>>> 6dc6408d
   }
 }