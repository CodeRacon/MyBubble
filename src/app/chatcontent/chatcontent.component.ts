import { Component } from '@angular/core';
<<<<<<< HEAD
import { ChatviewComponent } from './chatview/chatview.component';
=======
import { HeaderComponent } from './header/header.component';
import { WorkspacemenuComponent } from './workspacemenu/workspacemenu.component';
import { ChatviewComponent } from './chatview/chatview.component';
import { ThreadviewComponent } from './threadview/threadview.component';
>>>>>>> 7fd6663f

@Component({
  selector: 'app-chatcontent',
  standalone: true,
<<<<<<< HEAD
  imports: [ChatviewComponent],
=======
  imports: [
    HeaderComponent,
    WorkspacemenuComponent,
    ChatviewComponent,
    ThreadviewComponent,
  ],
>>>>>>> 7fd6663f
  templateUrl: './chatcontent.component.html',
  styleUrl: './chatcontent.component.scss',
})
export class ChatcontentComponent {}<|MERGE_RESOLUTION|>--- conflicted
+++ resolved
@@ -1,26 +1,18 @@
 import { Component } from '@angular/core';
-<<<<<<< HEAD
-import { ChatviewComponent } from './chatview/chatview.component';
-=======
 import { HeaderComponent } from './header/header.component';
 import { WorkspacemenuComponent } from './workspacemenu/workspacemenu.component';
 import { ChatviewComponent } from './chatview/chatview.component';
 import { ThreadviewComponent } from './threadview/threadview.component';
->>>>>>> 7fd6663f
 
 @Component({
   selector: 'app-chatcontent',
   standalone: true,
-<<<<<<< HEAD
-  imports: [ChatviewComponent],
-=======
   imports: [
     HeaderComponent,
     WorkspacemenuComponent,
     ChatviewComponent,
     ThreadviewComponent,
   ],
->>>>>>> 7fd6663f
   templateUrl: './chatcontent.component.html',
   styleUrl: './chatcontent.component.scss',
 })
