--- conflicted
+++ resolved
@@ -14,48 +14,6 @@
         alt=""
       />
     </div>
-<<<<<<< HEAD
-    }
-    <div #toolbar class="editor-toolbar" [ngClass]="showToolbar ? 'show-editor-toolbar' : 'hide-editor-toolbar'"
-        [id]="toolbarID">
-        <span class="ql-formats">
-            <button class="ql-bold"></button>
-            <button class="ql-italic"></button>
-            <button class="ql-underline"></button>
-            <button class="ql-strike"></button>
-        </span>
-        <span class="ql-formats">
-            <button class="ql-header" value="1"></button>
-            <button class="ql-header" value="2"></button>
-            <button class="ql-header" value="3"></button>
-        </span>
-        <span class="ql-formats">
-            <button class="ql-clean"></button>
-        </span>
-        <span class="ql-formats">
-            <button class="ql-list" value="ordered"></button>
-            <button class="ql-list" value="bullet"></button>
-        </span>
-        <span class="ql-formats">
-            <button (click)="quill.history.undo()">
-                <svg xmlns="http://www.w3.org/2000/svg" width="32" height="32" viewBox="0 0 512 512">
-                    <path
-                        d="M479.9 394.9c0-19.6 4.2-97.1-56.8-158.7-40.4-40.7-91.9-61.7-163.4-65.5-2.1-.1-3.8-1.9-3.8-4V84c0-3.2-3.5-5.1-6.2-3.4L33.8 222.8c-2.4 1.6-2.4 5.1 0 6.7l215.9 142.2c2.7 1.8 6.2-.1 6.2-3.4v-81.6c0-2.3 1.9-4.1 4.2-4 44.1 1.7 69.5 10.9 97.1 23.2 36.1 16.2 72.9 50.9 94.5 83.5 13.1 19.9 19.2 33.9 21.4 39.7.7 1.7 2.3 2.8 4.1 2.8h2.9c-.1-11.7-.2-26.7-.2-37z"
-                        fill="currentColor" />
-                </svg>
-            </button>
-            <button (click)="quill.history.redo()">
-                <svg xmlns="http://www.w3.org/2000/svg" width="32" height="32" viewBox="0 0 512 512">
-                    <path
-                        d="M32 432h2.9c1.8 0 3.5-1.1 4.1-2.8 2.2-5.7 8.3-19.8 21.4-39.7 21.5-32.7 58.4-67.4 94.5-83.5 27.6-12.4 53-21.5 97.1-23.2 2.3-.1 4.2 1.7 4.2 4v81.6c0 3.2 3.6 5.1 6.2 3.4l215.9-142.2c2.4-1.6 2.4-5.1 0-6.7l-216-142.2c-2.7-1.8-6.2.1-6.2 3.4v82.6c0 2.2-1.7 3.9-3.8 4-71.6 3.8-123.1 24.8-163.4 65.5-61 61.6-56.8 139.1-56.8 158.7 0 10.3-.1 25.3-.1 37.1z"
-                        fill="currentColor" />
-                </svg>
-            </button>
-        </span>
-    </div>
-    <quill-editor #editor [(ngModel)]="messageAsHTML" [styles]="quillstyle" [modules]="quillconfig" [theme]="'snow'"
-        [placeholder]="placeholder"></quill-editor>
-=======
     <div class="picker-item-list">
       @for(item of pickerItems; track item){
       <div
@@ -149,5 +107,4 @@
     [theme]="'snow'"
     [placeholder]="placeholder"
   ></quill-editor>
->>>>>>> 53387431
 </section>