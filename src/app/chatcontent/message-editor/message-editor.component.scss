@import "../../../mixins.scss";
@import "../../../styles.scss";

section {
  position: relative;
  display: flex;
  flex-direction: column;
  justify-content: flex-start;
  align-items: stretch;

  .picker-list {
    position: absolute;
    z-index: 1000;
    bottom: 105%;
    border-radius: 1.5rem 1.5rem 0 1.5rem;
    border: 1px solid #adb0d9;
    background-color: white;
    max-height: 13rem;
    overflow-y: auto;
    box-shadow: $modal-box-shadow;

    .picker-close {
      display: flex;
      justify-content: center;
      align-items: center;
      @include iconBox;

      &:hover img {
        content: url("../../../assets/icons/chat/general/close-hover.svg");
      }
    }

    .picker-info {
      @include nunito(0.875rem, 600, black);
      position: sticky;
      z-index: 1010;
      top: 0;
      display: flex;
      padding: 0.3rem;
      flex-wrap: nowrap;
      justify-content: space-between;
      min-width: fit-content;
      width: 100%;
      border-bottom: 1px solid lightgray;
      background-color: white;

      .picker-use-info {
        padding: 0.3rem;
        display: flex;
        justify-content: flex-start;
        align-items: center;
        gap: 0.5rem;

        img {
          width: 1.1rem;
          height: 1.1rem;
        }
      }
    }

    .picker-item-list {
      padding: 0.3rem;
      display: flex;
      flex-direction: column;
      justify-content: flex-start;
      align-items: stretch;
      gap: 0.5rem;

      .picker-item-select {
        border: 1px solid #adb0d9;
        background-color: $background;
      }

      .picker-item-nonselect {
        border: 1px solid transparent;
      }

      .picker-item {
        display: flex;
        width: 100%;
        flex-direction: row;
        justify-content: flex-start;
        align-items: center;
        gap: 0.5rem;
        border-radius: 1000rem;
        cursor: pointer;
        padding: 0.3rem;

        .picker-item-name {
          font-size: 0.875rem;
          font-weight: 600;
          color: black;
        }

        &:hover {
          background-color: $background;
        }
      }
    }
  }

  quill-editor {
    width: 100%;
    overflow-y: auto;
    background-color: white;
    color: black;
    outline: none;
    border: none;
  }

  .editor-toolbar {
    position: sticky;
    top: 0;
    width: 100%;
    padding: 0;
    transition: all 0.2s;
    overflow: hidden;
    border: none;
<<<<<<< HEAD
=======

    .quill-error {
      @include nunito(0.75rem, 600, $error);
    }

    .quill-message-length {
      @include nunito(0.75rem, 600, black);
    }

    span.ql-formats {
      margin-right: 0.325rem !important;
    }
>>>>>>> eff932ee
  }

  .show-editor-toolbar {
    max-height: 3rem;
    border-bottom: 1px solid #adb0d9;
  }

  .hide-editor-toolbar {
    max-height: 0;
    border-bottom: 1px solid transparent;
  }
}<|MERGE_RESOLUTION|>--- conflicted
+++ resolved
@@ -116,8 +116,6 @@
     transition: all 0.2s;
     overflow: hidden;
     border: none;
-<<<<<<< HEAD
-=======
 
     .quill-error {
       @include nunito(0.75rem, 600, $error);
@@ -130,7 +128,6 @@
     span.ql-formats {
       margin-right: 0.325rem !important;
     }
->>>>>>> eff932ee
   }
 
   .show-editor-toolbar {
