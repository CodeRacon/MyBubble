--- conflicted
+++ resolved
@@ -55,17 +55,7 @@
 @Component({
   selector: 'app-message-editor',
   standalone: true,
-<<<<<<< HEAD
   imports: [QuillModule, CommonModule, AvatarDirective, FormsModule],
-=======
-  imports: [
-    QuillModule,
-    CommonModule,
-    AvatarDirective,
-    FormsModule,
-    PickerComponent,
-  ],
->>>>>>> 53387431
   templateUrl: './message-editor.component.html',
   styleUrl: './message-editor.component.scss',
 })
@@ -149,18 +139,7 @@
     this.quill.focus();
   }
 
-<<<<<<< HEAD
   constructor(private _cdr: ChangeDetectorRef) { }
-=======
-  closeEmojiPicker() {
-    if (this.showEmojiPicker) {
-      this.showEmojiPicker = false;
-      this._cdr.detectChanges();
-    }
-  }
-
-  constructor(private _cdr: ChangeDetectorRef) {}
->>>>>>> 53387431
 
   isUser(item: User | Channel): item is User {
     return item instanceof User;
