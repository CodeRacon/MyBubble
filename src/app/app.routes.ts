--- conflicted
+++ resolved
@@ -2,7 +2,7 @@
 import { ChatcontentComponent } from './chatcontent/chatcontent.component';
 import { LoginComponent } from './start/login/login.component';
 import { SignupComponent } from './start/signup/signup.component';
-<<<<<<< HEAD
+import { ChooesavatarComponent } from './start/chooesavatar/chooesavatar.component';
 import { WorkspacemenuComponent } from './chatcontent/workspacemenu/workspacemenu.component';
 
 export const routes: Routes = [
@@ -10,13 +10,5 @@
   { path: 'signup', component: SignupComponent },
   { path: 'chatcontent', component: ChatcontentComponent },
   { path: 'workspaceMenu', component: WorkspacemenuComponent },
-=======
-import { ChooesavatarComponent } from './start/chooesavatar/chooesavatar.component';
-
-export const routes: Routes = [
-    { path: '', component: LoginComponent },
-    { path: 'signup', component: SignupComponent },
-    { path: 'chatcontent' , component: ChatcontentComponent },
-    { path: 'chooseavatar', component: ChooesavatarComponent }
->>>>>>> 7bb6fc51
+  { path: 'chooseavatar', component: ChooesavatarComponent },
 ];